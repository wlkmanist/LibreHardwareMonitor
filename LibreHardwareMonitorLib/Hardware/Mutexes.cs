﻿using System;
using System.Threading;

namespace LibreHardwareMonitor.Hardware;

internal static class Mutexes
{
    private static Mutex _ecMutex;
    private static Mutex _isaBusMutex;
    private static Mutex _pciBusMutex;
<<<<<<< HEAD
    private static Mutex _smBusMutex;
=======
    private static Mutex _razerDeviceMutex;
>>>>>>> 546d0c9f

    /// <summary>
    /// Opens the mutexes.
    /// </summary>
    public static void Open()
    {
        _isaBusMutex = CreateOrOpenExistingMutex("Global\\Access_ISABUS.HTP.Method");
        _pciBusMutex = CreateOrOpenExistingMutex("Global\\Access_PCI");
        _ecMutex = CreateOrOpenExistingMutex("Global\\Access_EC");
<<<<<<< HEAD
        _smBusMutex = CreateOrOpenExistingMutex("Global\\Access_SMBUS.HTP.Method");
=======
        _razerDeviceMutex = CreateOrOpenExistingMutex("Global\\RazerReadWriteGuardMutex");
>>>>>>> 546d0c9f

        static Mutex CreateOrOpenExistingMutex(string name)
        {
            try
            {
                return new Mutex(false, name);
            }
            catch (UnauthorizedAccessException)
            {
                try
                {
                    return Mutex.OpenExisting(name);
                }
                catch
                {
                    // Ignored.
                }
            }

            return null;
        }
    }

    /// <summary>
    /// Closes the mutexes.
    /// </summary>
    public static void Close()
    {
        _isaBusMutex?.Close();
        _pciBusMutex?.Close();
        _ecMutex?.Close();
<<<<<<< HEAD
        _smBusMutex?.Close();
=======
        _razerDeviceMutex?.Close();
>>>>>>> 546d0c9f
    }

    public static bool WaitIsaBus(int millisecondsTimeout)
    {
        return WaitMutex(_isaBusMutex, millisecondsTimeout);
    }

    public static void ReleaseIsaBus()
    {
        _isaBusMutex?.ReleaseMutex();
    }

    public static bool WaitPciBus(int millisecondsTimeout)
    {
        return WaitMutex(_pciBusMutex, millisecondsTimeout);
    }

    public static void ReleasePciBus()
    {
        _pciBusMutex?.ReleaseMutex();
    }

    public static bool WaitEc(int millisecondsTimeout)
    {
        return WaitMutex(_ecMutex, millisecondsTimeout);
    }

    public static void ReleaseEc()
    {
        _ecMutex?.ReleaseMutex();
    }

<<<<<<< HEAD
    public static bool WaitSmBus(int millisecondsTimeout)
    {
        return WaitMutex(_smBusMutex, millisecondsTimeout);
    }

    public static void ReleaseSmBus()
    {
        _smBusMutex?.ReleaseMutex();
=======
    public static bool WaitRazer(int millisecondsTimeout)
    {
        return WaitMutex(_razerDeviceMutex, millisecondsTimeout);
    }

    public static void ReleaseRazer()
    {
        _razerDeviceMutex?.ReleaseMutex();
>>>>>>> 546d0c9f
    }

    private static bool WaitMutex(Mutex mutex, int millisecondsTimeout)
    {
        if (mutex == null)
            return true;

        try
        {
            return mutex.WaitOne(millisecondsTimeout, false);
        }
        catch (AbandonedMutexException)
        {
            return true;
        }
        catch (InvalidOperationException)
        {
            return false;
        }
    }
}<|MERGE_RESOLUTION|>--- conflicted
+++ resolved
@@ -8,11 +8,8 @@
     private static Mutex _ecMutex;
     private static Mutex _isaBusMutex;
     private static Mutex _pciBusMutex;
-<<<<<<< HEAD
     private static Mutex _smBusMutex;
-=======
     private static Mutex _razerDeviceMutex;
->>>>>>> 546d0c9f
 
     /// <summary>
     /// Opens the mutexes.
@@ -22,11 +19,8 @@
         _isaBusMutex = CreateOrOpenExistingMutex("Global\\Access_ISABUS.HTP.Method");
         _pciBusMutex = CreateOrOpenExistingMutex("Global\\Access_PCI");
         _ecMutex = CreateOrOpenExistingMutex("Global\\Access_EC");
-<<<<<<< HEAD
         _smBusMutex = CreateOrOpenExistingMutex("Global\\Access_SMBUS.HTP.Method");
-=======
         _razerDeviceMutex = CreateOrOpenExistingMutex("Global\\RazerReadWriteGuardMutex");
->>>>>>> 546d0c9f
 
         static Mutex CreateOrOpenExistingMutex(string name)
         {
@@ -58,11 +52,8 @@
         _isaBusMutex?.Close();
         _pciBusMutex?.Close();
         _ecMutex?.Close();
-<<<<<<< HEAD
         _smBusMutex?.Close();
-=======
         _razerDeviceMutex?.Close();
->>>>>>> 546d0c9f
     }
 
     public static bool WaitIsaBus(int millisecondsTimeout)
@@ -95,7 +86,6 @@
         _ecMutex?.ReleaseMutex();
     }
 
-<<<<<<< HEAD
     public static bool WaitSmBus(int millisecondsTimeout)
     {
         return WaitMutex(_smBusMutex, millisecondsTimeout);
@@ -104,7 +94,8 @@
     public static void ReleaseSmBus()
     {
         _smBusMutex?.ReleaseMutex();
-=======
+    }
+
     public static bool WaitRazer(int millisecondsTimeout)
     {
         return WaitMutex(_razerDeviceMutex, millisecondsTimeout);
@@ -113,7 +104,6 @@
     public static void ReleaseRazer()
     {
         _razerDeviceMutex?.ReleaseMutex();
->>>>>>> 546d0c9f
     }
 
     private static bool WaitMutex(Mutex mutex, int millisecondsTimeout)
