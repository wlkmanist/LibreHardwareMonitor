// This Source Code Form is subject to the terms of the Mozilla Public License, v. 2.0.
// If a copy of the MPL was not distributed with this file, You can obtain one at http://mozilla.org/MPL/2.0/.
// Copyright (C) LibreHardwareMonitor and Contributors.
// Partial Copyright (C) Michael Möller <mmoeller@openhardwaremonitor.org> and Contributors.
// All Rights Reserved.

using System;
using System.Collections.Generic;
using System.Threading;
using LibreHardwareMonitor.Hardware.Motherboard.Lpc;

namespace LibreHardwareMonitor.Hardware.Motherboard;

internal sealed class SuperIOHardware : Hardware
{
    private readonly List<Sensor> _controls = new();
    private readonly List<Sensor> _fans = new();
    private readonly Motherboard _motherboard;

    private readonly UpdateDelegate _postUpdate;
    private readonly ReadValueDelegate _readControl;
    private readonly ReadValueDelegate _readFan;
    private readonly ReadValueDelegate _readTemperature;
    private readonly ReadValueDelegate _readVoltage;

    private readonly ISuperIO _superIO;
    private readonly List<Sensor> _temperatures = new();
    private readonly List<Sensor> _voltages = new();

    public SuperIOHardware(Motherboard motherboard, ISuperIO superIO, Manufacturer manufacturer, Model model, ISettings settings, int index)
        : base(ChipName.GetName(superIO.Chip), new Identifier("lpc", superIO.Chip.ToString().ToLowerInvariant(), index.ToString()), settings)
    {
        _motherboard = motherboard;
        _superIO = superIO;

        GetBoardSpecificConfiguration(superIO,
                                      manufacturer,
                                      model,
                                      out IList<Voltage> v,
                                      out IList<Temperature> t,
                                      out IList<Fan> f,
                                      out IList<Control> c,
                                      out _readVoltage,
                                      out _readTemperature,
                                      out _readFan,
                                      out _readControl,
                                      out _postUpdate,
                                      out _);

        CreateVoltageSensors(superIO, settings, v);
        CreateTemperatureSensors(superIO, settings, t);
        CreateFanSensors(superIO, settings, f);
        CreateControlSensors(superIO, settings, c);
    }

    public override HardwareType HardwareType
    {
        get { return HardwareType.SuperIO; }
    }

    public override IHardware Parent
    {
        get { return _motherboard; }
    }

    private void CreateControlSensors(ISuperIO superIO, ISettings settings, IList<Control> c)
    {
        foreach (Control ctrl in c)
        {
            int index = ctrl.Index;
            if (index < superIO.Controls.Length)
            {
                Sensor sensor = new(ctrl.Name, index, SensorType.Control, this, settings);
                LibreHardwareMonitor.Hardware.Control control = new(sensor, settings, 0, 100);
                control.ControlModeChanged += cc =>
                {
                    switch (cc.ControlMode)
                    {
                        case ControlMode.Undefined:
                            return;
                        case ControlMode.Default:
                            superIO.SetControl(index, null);
                            break;
                        case ControlMode.Software:
                            superIO.SetControl(index, GetSoftwareValueAsByte(cc));
                            break;
                        default:
                            return;
                    }
                };

                control.SoftwareControlValueChanged += cc =>
                {
                    if (cc.ControlMode == ControlMode.Software)
                        superIO.SetControl(index, GetSoftwareValueAsByte(cc));
                };

                switch (control.ControlMode)
                {
                    case ControlMode.Undefined:
                        break;
                    case ControlMode.Default:
                        superIO.SetControl(index, null);
                        break;
                    case ControlMode.Software:
                        superIO.SetControl(index, GetSoftwareValueAsByte(control));
                        break;
                }

                sensor.Control = control;
                _controls.Add(sensor);
                ActivateSensor(sensor);
            }
        }
    }

    private static byte GetSoftwareValueAsByte(LibreHardwareMonitor.Hardware.Control control)
    {
        const float percentToByteRatio = 2.55f;
        float value = control.SoftwareValue * percentToByteRatio;
        return (byte)value;
    }

    private void CreateFanSensors(ISuperIO superIO, ISettings settings, IList<Fan> f)
    {
        foreach (Fan fan in f)
        {
            if (fan.Index < superIO.Fans.Length)
            {
                Sensor sensor = new(fan.Name, fan.Index, SensorType.Fan, this, settings);
                _fans.Add(sensor);
            }
        }
    }

    private void CreateTemperatureSensors(ISuperIO superIO, ISettings settings, IList<Temperature> t)
    {
        foreach (Temperature temperature in t)
        {
            if (temperature.Index < superIO.Temperatures.Length)
            {
                Sensor sensor = new(temperature.Name,
                                    temperature.Index,
                                    SensorType.Temperature,
                                    this,
                                    new[] { new ParameterDescription("Offset [°C]", "Temperature offset.", 0) },
                                    settings);

                _temperatures.Add(sensor);
            }
        }
    }

    private void CreateVoltageSensors(ISuperIO superIO, ISettings settings, IList<Voltage> v)
    {
        const string formula = "Voltage = value + (value - Vf) * Ri / Rf.";
        foreach (Voltage voltage in v)
        {
            if (voltage.Index < superIO.Voltages.Length)
            {
                Sensor sensor = new(voltage.Name,
                                    voltage.Index,
                                    voltage.Hidden,
                                    SensorType.Voltage,
                                    this,
                                    new[]
                                    {
                                        new ParameterDescription("Ri [kΩ]", "Input resistance.\n" + formula, voltage.Ri),
                                        new ParameterDescription("Rf [kΩ]", "Reference resistance.\n" + formula, voltage.Rf),
                                        new ParameterDescription("Vf [V]", "Reference voltage.\n" + formula, voltage.Vf)
                                    },
                                    settings);

                _voltages.Add(sensor);
            }
        }
    }

    private static void GetBoardSpecificConfiguration
    (
        ISuperIO superIO,
        Manufacturer manufacturer,
        Model model,
        out IList<Voltage> v,
        out IList<Temperature> t,
        out IList<Fan> f,
        out IList<Control> c,
        out ReadValueDelegate readVoltage,
        out ReadValueDelegate readTemperature,
        out ReadValueDelegate readFan,
        out ReadValueDelegate readControl,
        out UpdateDelegate postUpdate,
        out Mutex mutex)
    {
        readVoltage = index => superIO.Voltages[index];
        readTemperature = index => superIO.Temperatures[index];
        readFan = index => superIO.Fans[index];
        readControl = index => superIO.Controls[index];

        postUpdate = () => { };
        mutex = null;

        v = new List<Voltage>();
        t = new List<Temperature>();
        f = new List<Fan>();
        c = new List<Control>();

        switch (superIO.Chip)
        {
            case Chip.IT8705F:
            case Chip.IT8712F:
            case Chip.IT8716F:
            case Chip.IT8718F:
            case Chip.IT8720F:
            case Chip.IT8726F:
                GetIteConfigurationsA(superIO, manufacturer, model, v, t, f, c, ref readFan, ref postUpdate, ref mutex);
                break;

            case Chip.IT8613E:
            case Chip.IT8620E:
            case Chip.IT8625E:
            case Chip.IT8628E:
            case Chip.IT8631E:
            case Chip.IT8655E:
            case Chip.IT8665E:
            case Chip.IT8686E:
            case Chip.IT8688E:
            case Chip.IT8689E:
            case Chip.IT8721F:
            case Chip.IT8728F:
            case Chip.IT8771E:
            case Chip.IT8772E:
                GetIteConfigurationsB(superIO, manufacturer, model, v, t, f, c);
                break;

            case Chip.IT87952E:
            case Chip.IT8792E:
            case Chip.IT8790E:
                GetIteConfigurationsC(superIO, manufacturer, model, v, t, f, c);
                break;

            case Chip.F71858:
                v.Add(new Voltage("VCC3V", 0, 150, 150));
                v.Add(new Voltage("VSB3V", 1, 150, 150));
                v.Add(new Voltage("Battery", 2, 150, 150));

                for (int i = 0; i < superIO.Temperatures.Length; i++)
                    t.Add(new Temperature("Temperature #" + (i + 1), i));

                for (int i = 0; i < superIO.Fans.Length; i++)
                    f.Add(new Fan("Fan #" + (i + 1), i));

                break;

            case Chip.F71808E:
            case Chip.F71862:
            case Chip.F71869:
            case Chip.F71869A:
            case Chip.F71882:
            case Chip.F71889AD:
            case Chip.F71889ED:
            case Chip.F71889F:
                GetFintekConfiguration(superIO, manufacturer, model, v, t, f, c);
                break;

            case Chip.F75373S:
            case Chip.F75375S:
            case Chip.F75387:
                GetFintekF753XXConfiguration(superIO, manufacturer, model, v, t, f, c);
                break;

            case Chip.W83627EHF:
                GetWinbondConfigurationEhf(manufacturer, model, v, t, f, c);
                break;

            case Chip.W83627DHG:
            case Chip.W83627DHGP:
            case Chip.W83667HG:
            case Chip.W83667HGB:
                GetWinbondConfigurationHg(manufacturer, model, v, t, f, c);
                break;

            case Chip.W83627HF:
                v.Add(new Voltage("Vcore", 0));
                v.Add(new Voltage("Voltage #2", 1, true));
                v.Add(new Voltage("Voltage #3", 2, true));
                v.Add(new Voltage("AVCC", 3, 34, 51));
                v.Add(new Voltage("Voltage #5", 4, true));
                v.Add(new Voltage("+5VSB", 5, 34, 51));
                v.Add(new Voltage("VBat", 6));
                t.Add(new Temperature("CPU", 0));
                t.Add(new Temperature("Auxiliary", 1));
                t.Add(new Temperature("System", 2));
                f.Add(new Fan("System Fan", 0));
                f.Add(new Fan("CPU Fan", 1));
                f.Add(new Fan("Auxiliary Fan", 2));
                c.Add(new Control("Fan 1", 0));
                c.Add(new Control("Fan 2", 1));
                break;

            case Chip.W83627THF:
            case Chip.W83687THF:
                v.Add(new Voltage("Vcore", 0));
                v.Add(new Voltage("Voltage #2", 1, true));
                v.Add(new Voltage("Voltage #3", 2, true));
                v.Add(new Voltage("AVCC", 3, 34, 51));
                v.Add(new Voltage("Voltage #5", 4, true));
                v.Add(new Voltage("+5VSB", 5, 34, 51));
                v.Add(new Voltage("VBat", 6));
                t.Add(new Temperature("CPU", 0));
                t.Add(new Temperature("Auxiliary", 1));
                t.Add(new Temperature("System", 2));
                f.Add(new Fan("System Fan", 0));
                f.Add(new Fan("CPU Fan", 1));
                f.Add(new Fan("Auxiliary Fan", 2));
                c.Add(new Control("System Fan", 0));
                c.Add(new Control("CPU Fan", 1));
                c.Add(new Control("Auxiliary Fan", 2));
                break;

            case Chip.NCT6771F:
            case Chip.NCT6776F:
                GetNuvotonConfigurationF(superIO, manufacturer, model, v, t, f, c);
                break;

            case Chip.NCT610XD:
                v.Add(new Voltage("Vcore", 0));
                v.Add(new Voltage("Voltage #0", 1, true));
                v.Add(new Voltage("AVCC", 2, 34, 34));
                v.Add(new Voltage("+3.3V", 3, 34, 34));
                v.Add(new Voltage("Voltage #1", 4, true));
                v.Add(new Voltage("Voltage #2", 5, true));
                v.Add(new Voltage("Reserved", 6, true));
                v.Add(new Voltage("3VSB", 7, 34, 34));
                v.Add(new Voltage("VBat", 8, 34, 34));
                v.Add(new Voltage("Voltage #10", 9, true));
                t.Add(new Temperature("System", 1));
                t.Add(new Temperature("CPU Core", 2));
                t.Add(new Temperature("Auxiliary", 3));

                for (int i = 0; i < superIO.Fans.Length; i++)
                    f.Add(new Fan("Fan #" + (i + 1), i));

                for (int i = 0; i < superIO.Controls.Length; i++)
                    c.Add(new Control("Fan #" + (i + 1), i));

                break;

            case Chip.NCT6779D:
            case Chip.NCT6791D:
            case Chip.NCT6792D:
            case Chip.NCT6792DA:
            case Chip.NCT6793D:
            case Chip.NCT6795D:
            case Chip.NCT6796D:
            case Chip.NCT6796DR:
            case Chip.NCT6797D:
            case Chip.NCT6798D:
            case Chip.NCT6799D:
            case Chip.NCT6683D:
                GetNuvotonConfigurationD(superIO, manufacturer, model, v, t, f, c);
                break;

            case Chip.NCT6686D:
            case Chip.NCT6687D:
                switch (manufacturer)
                {
                    case Manufacturer.ASRock when model == Model.Z790_Taichi:
                        t.Add(new Temperature("CPU", 0));
                        t.Add(new Temperature("Motherboard", 1));
                        t.Add(new Temperature("MOS", 2));

                        f.Add(new Fan("CPU Fan #1", 0));
                        f.Add(new Fan("Chassis Fan #4", 1));
                        f.Add(new Fan("CPU Fan #2", 2));
                        f.Add(new Fan("Chassis Fan #2", 3));
                        f.Add(new Fan("Chassis Fan #1", 4));
                        f.Add(new Fan("MOS Fan #1", 5));

                        c.Add(new Control("CPU Fan #1", 0));
                        c.Add(new Control("Chassis Fan #4", 1));
                        c.Add(new Control("CPU Fan #2", 2));
                        c.Add(new Control("Chassis Fan #2", 3));
                        c.Add(new Control("Chassis Fan #1", 4));
                        c.Add(new Control("MOS Fan #1", 5));
                        break;
                    default:
                        v.Add(new Voltage("+12V", 0));
                        v.Add(new Voltage("+5V", 1));
                        v.Add(new Voltage("Vcore", 2));
                        v.Add(new Voltage("Voltage #1", 3));
                        v.Add(new Voltage("DIMM", 4));
                        v.Add(new Voltage("CPU I/O", 5));
                        v.Add(new Voltage("CPU SA", 6));
                        v.Add(new Voltage("Voltage #2", 7));
                        v.Add(new Voltage("AVCC3", 8));
                        v.Add(new Voltage("VTT", 9));
                        v.Add(new Voltage("VRef", 10));
                        v.Add(new Voltage("VSB", 11));
                        v.Add(new Voltage("AVSB", 12));
                        v.Add(new Voltage("VBat", 13));

                        t.Add(new Temperature("CPU", 0));
                        t.Add(new Temperature("System", 1));
                        t.Add(new Temperature("VRM MOS", 2));
                        t.Add(new Temperature("PCH", 3));
                        t.Add(new Temperature("CPU Socket", 4));
                        t.Add(new Temperature("PCIe x1", 5));
                        t.Add(new Temperature("M2_1", 6));

                        f.Add(new Fan("CPU Fan", 0));
                        f.Add(new Fan("Pump Fan", 1));
                        f.Add(new Fan("System Fan #1", 2));
                        f.Add(new Fan("System Fan #2", 3));
                        f.Add(new Fan("System Fan #3", 4));
                        f.Add(new Fan("System Fan #4", 5));
                        f.Add(new Fan("System Fan #5", 6));
                        f.Add(new Fan("System Fan #6", 7));

                        c.Add(new Control("CPU Fan", 0));
                        c.Add(new Control("Pump Fan", 1));
                        c.Add(new Control("System Fan #1", 2));
                        c.Add(new Control("System Fan #2", 3));
                        c.Add(new Control("System Fan #3", 4));
                        c.Add(new Control("System Fan #4", 5));
                        c.Add(new Control("System Fan #5", 6));
                        c.Add(new Control("System Fan #6", 7));

                        break;
                }

                break;

            case Chip.IPMI:
                Ipmi ipmi = (Ipmi)superIO;

                foreach (Temperature temperature in ipmi.GetTemperatures())
                    t.Add(temperature);

                foreach (Fan fan in ipmi.GetFans())
                    f.Add(fan);

                foreach (Voltage voltage in ipmi.GetVoltages())
                    v.Add(voltage);

                foreach (Control control in ipmi.GetControls())
                    c.Add(control);

                break;

            default:
                GetDefaultConfiguration(superIO, v, t, f, c);
                break;
        }
    }

    private static void GetDefaultConfiguration(ISuperIO superIO, ICollection<Voltage> v, ICollection<Temperature> t, ICollection<Fan> f, ICollection<Control> c)
    {
        for (int i = 0; i < superIO.Voltages.Length; i++)
            v.Add(new Voltage("Voltage #" + (i + 1), i, true));

        for (int i = 0; i < superIO.Temperatures.Length; i++)
            t.Add(new Temperature("Temperature #" + (i + 1), i));

        for (int i = 0; i < superIO.Fans.Length; i++)
            f.Add(new Fan("Fan #" + (i + 1), i));

        for (int i = 0; i < superIO.Controls.Length; i++)
            c.Add(new Control("Fan #" + (i + 1), i));
    }

    private static void GetIteConfigurationsA
    (
        ISuperIO superIO,
        Manufacturer manufacturer,
        Model model,
        IList<Voltage> v,
        IList<Temperature> t,
        IList<Fan> f,
        ICollection<Control> c,
        ref ReadValueDelegate readFan,
        ref UpdateDelegate postUpdate,
        ref Mutex mutex)
    {
        switch (manufacturer)
        {
            case Manufacturer.ASUS:
                switch (model)
                {
                    case Model.CROSSHAIR_III_FORMULA: // IT8720F
                        v.Add(new Voltage("VBat", 8));
                        t.Add(new Temperature("CPU", 0));

                        for (int i = 0; i < superIO.Fans.Length; i++)
                            f.Add(new Fan("Fan #" + (i + 1), i));

                        break;

                    case Model.M2N_SLI_Deluxe:
                        v.Add(new Voltage("Vcore", 0));
                        v.Add(new Voltage("+3.3V", 1));
                        v.Add(new Voltage("+5V", 3, 6.8f, 10));
                        v.Add(new Voltage("+12V", 4, 30, 10));
                        v.Add(new Voltage("+5VSB", 7, 6.8f, 10));
                        v.Add(new Voltage("VBat", 8));
                        t.Add(new Temperature("CPU", 0));
                        t.Add(new Temperature("Motherboard", 1));
                        f.Add(new Fan("CPU Fan", 0));
                        f.Add(new Fan("Chassis Fan #1", 1));
                        f.Add(new Fan("Power Fan", 2));

                        break;

                    case Model.M4A79XTD_EVO: // IT8720F
                        v.Add(new Voltage("+5V", 3, 6.8f, 10));
                        v.Add(new Voltage("VBat", 8));
                        t.Add(new Temperature("CPU", 0));
                        t.Add(new Temperature("Motherboard", 1));
                        f.Add(new Fan("CPU Fan", 0));
                        f.Add(new Fan("Chassis Fan #1", 1));
                        f.Add(new Fan("Chassis Fan #2", 2));

                        break;

                    default:
                        v.Add(new Voltage("Vcore", 0));
                        v.Add(new Voltage("Voltage #2", 1, true));
                        v.Add(new Voltage("Voltage #3", 2, true));
                        v.Add(new Voltage("Voltage #4", 3, true));
                        v.Add(new Voltage("Voltage #5", 4, true));
                        v.Add(new Voltage("Voltage #6", 5, true));
                        v.Add(new Voltage("Voltage #7", 6, true));
                        v.Add(new Voltage("Voltage #8", 7, true));
                        v.Add(new Voltage("VBat", 8));

                        for (int i = 0; i < superIO.Temperatures.Length; i++)
                            t.Add(new Temperature("Temperature #" + (i + 1), i));

                        for (int i = 0; i < superIO.Fans.Length; i++)
                            f.Add(new Fan("Fan #" + (i + 1), i));

                        for (int i = 0; i < superIO.Controls.Length; i++)
                            c.Add(new Control("Fan #" + (i + 1), i));

                        break;
                }

                break;
            case Manufacturer.ASRock:
                switch (model)
                {
                    case Model.P55_Deluxe: // IT8720F
                        GetASRockConfiguration(superIO,
                                               v,
                                               t,
                                               f,
                                               ref readFan,
                                               ref postUpdate,
                                               out mutex);

                        break;

                    default:
                        v.Add(new Voltage("Vcore", 0));
                        v.Add(new Voltage("Voltage #2", 1, true));
                        v.Add(new Voltage("Voltage #3", 2, true));
                        v.Add(new Voltage("Voltage #4", 3, true));
                        v.Add(new Voltage("Voltage #5", 4, true));
                        v.Add(new Voltage("Voltage #6", 5, true));
                        v.Add(new Voltage("Voltage #7", 6, true));
                        v.Add(new Voltage("Voltage #8", 7, true));
                        v.Add(new Voltage("VBat", 8));

                        for (int i = 0; i < superIO.Temperatures.Length; i++)
                            t.Add(new Temperature("Temperature #" + (i + 1), i));

                        for (int i = 0; i < superIO.Fans.Length; i++)
                            f.Add(new Fan("Fan #" + (i + 1), i));

                        break;
                }

                break;
            case Manufacturer.DFI:
                switch (model)
                {
                    case Model.LP_BI_P45_T2RS_Elite: // IT8718F
                        v.Add(new Voltage("Vcore", 0));
                        v.Add(new Voltage("VTT", 1));
                        v.Add(new Voltage("+3.3V", 2));
                        v.Add(new Voltage("+5V", 3, 6.8f, 10));
                        v.Add(new Voltage("+12V", 4, 30, 10));
                        v.Add(new Voltage("NB Core", 5));
                        v.Add(new Voltage("DIMM", 6));
                        v.Add(new Voltage("+5VSB", 7, 6.8f, 10));
                        v.Add(new Voltage("VBat", 8));
                        t.Add(new Temperature("CPU", 0));
                        t.Add(new Temperature("System", 1));
                        t.Add(new Temperature("Chipset", 2));
                        f.Add(new Fan("Fan #1", 0));
                        f.Add(new Fan("Fan #2", 1));
                        f.Add(new Fan("Fan #3", 2));

                        break;

                    case Model.LP_DK_P55_T3EH9: // IT8720F
                        v.Add(new Voltage("Vcore", 0));
                        v.Add(new Voltage("VTT", 1));
                        v.Add(new Voltage("+3.3V", 2));
                        v.Add(new Voltage("+5V", 3, 6.8f, 10));
                        v.Add(new Voltage("+12V", 4, 30, 10));
                        v.Add(new Voltage("CPU PLL", 5));
                        v.Add(new Voltage("DIMM", 6));
                        v.Add(new Voltage("+5VSB", 7, 6.8f, 10));
                        v.Add(new Voltage("VBat", 8));
                        t.Add(new Temperature("Chipset", 0));
                        t.Add(new Temperature("CPU PWM", 1));
                        t.Add(new Temperature("CPU", 2));
                        f.Add(new Fan("Fan #1", 0));
                        f.Add(new Fan("Fan #2", 1));
                        f.Add(new Fan("Fan #3", 2));

                        break;

                    default:
                        v.Add(new Voltage("Vcore", 0));
                        v.Add(new Voltage("VTT", 1, true));
                        v.Add(new Voltage("+3.3V", 2, true));
                        v.Add(new Voltage("+5V", 3, 6.8f, 10, 0, true));
                        v.Add(new Voltage("+12V", 4, 30, 10, 0, true));
                        v.Add(new Voltage("Voltage #6", 5, true));
                        v.Add(new Voltage("DIMM", 6, true));
                        v.Add(new Voltage("+5VSB", 7, 6.8f, 10, 0, true));
                        v.Add(new Voltage("VBat", 8));

                        for (int i = 0; i < superIO.Temperatures.Length; i++)
                            t.Add(new Temperature("Temperature #" + (i + 1), i));

                        for (int i = 0; i < superIO.Fans.Length; i++)
                            f.Add(new Fan("Fan #" + (i + 1), i));

                        for (int i = 0; i < superIO.Controls.Length; i++)
                            c.Add(new Control("Fan #" + (i + 1), i));

                        break;
                }

                break;
            case Manufacturer.Gigabyte:
                switch (model)
                {
                    case Model._965P_S3: // IT8718F
                        v.Add(new Voltage("Vcore", 0));
                        v.Add(new Voltage("DIMM", 1));
                        v.Add(new Voltage("+3.3V", 2));
                        v.Add(new Voltage("+5V", 3, 6.8f, 10));
                        v.Add(new Voltage("+12V", 7, 24.3f, 8.2f));
                        v.Add(new Voltage("VBat", 8));
                        t.Add(new Temperature("System", 0));
                        t.Add(new Temperature("CPU", 1));
                        f.Add(new Fan("CPU Fan", 0));
                        f.Add(new Fan("System Fan", 1));

                        break;

                    case Model.EP45_DS3R: // IT8718F
                    case Model.EP45_UD3R:
                    case Model.X38_DS5:
                        v.Add(new Voltage("Vcore", 0));
                        v.Add(new Voltage("DIMM", 1));
                        v.Add(new Voltage("+3.3V", 2));
                        v.Add(new Voltage("+5V", 3, 6.8f, 10));
                        v.Add(new Voltage("+12V", 7, 24.3f, 8.2f));
                        v.Add(new Voltage("VBat", 8));
                        t.Add(new Temperature("System", 0));
                        t.Add(new Temperature("CPU", 1));
                        f.Add(new Fan("CPU Fan", 0));
                        f.Add(new Fan("System Fan #2", 1));
                        f.Add(new Fan("Power Fan", 2));
                        f.Add(new Fan("System Fan #1", 3));

                        break;

                    case Model.EX58_EXTREME: // IT8720F
                        v.Add(new Voltage("Vcore", 0));
                        v.Add(new Voltage("DIMM", 1));
                        v.Add(new Voltage("+5V", 3, 6.8f, 10));
                        v.Add(new Voltage("VBat", 8));
                        t.Add(new Temperature("System", 0));
                        t.Add(new Temperature("CPU", 1));
                        t.Add(new Temperature("Northbridge", 2));
                        f.Add(new Fan("CPU Fan", 0));
                        f.Add(new Fan("System Fan #2", 1));
                        f.Add(new Fan("Power Fan", 2));
                        f.Add(new Fan("System Fan #1", 3));

                        break;

                    case Model.P35_DS3: // IT8718F
                    case Model.P35_DS3L: // IT8718F
                        v.Add(new Voltage("Vcore", 0));
                        v.Add(new Voltage("DIMM", 1));
                        v.Add(new Voltage("+3.3V", 2));
                        v.Add(new Voltage("+5V", 3, 6.8f, 10));
                        v.Add(new Voltage("+12V", 7, 24.3f, 8.2f));
                        v.Add(new Voltage("VBat", 8));
                        t.Add(new Temperature("System", 0));
                        t.Add(new Temperature("CPU", 1));
                        f.Add(new Fan("CPU Fan", 0));
                        f.Add(new Fan("System Fan #1", 1));
                        f.Add(new Fan("System Fan #2", 2));
                        f.Add(new Fan("Power Fan", 3));

                        break;

                    case Model.P55_UD4: // IT8720F
                    case Model.P55A_UD3: // IT8720F
                    case Model.P55M_UD4: // IT8720F
                    case Model.H55_USB3: // IT8720F
                    case Model.EX58_UD3R: // IT8720F
                        v.Add(new Voltage("Vcore", 0));
                        v.Add(new Voltage("DIMM", 1));
                        v.Add(new Voltage("+3.3V", 2));
                        v.Add(new Voltage("+5V", 3, 6.8f, 10));
                        v.Add(new Voltage("+12V", 5, 24.3f, 8.2f));
                        v.Add(new Voltage("VBat", 8));
                        t.Add(new Temperature("System", 0));
                        t.Add(new Temperature("CPU", 2));
                        f.Add(new Fan("CPU Fan", 0));
                        f.Add(new Fan("System Fan #2", 1));
                        f.Add(new Fan("Power Fan", 2));
                        f.Add(new Fan("System Fan #1", 3));
                        c.Add(new Control("CPU Fan", 0));
                        c.Add(new Control("System Fan #2", 1));

                        break;

                    case Model.H55N_USB3: // IT8720F
                        v.Add(new Voltage("Vcore", 0));
                        v.Add(new Voltage("DIMM", 1));
                        v.Add(new Voltage("+3.3V", 2));
                        v.Add(new Voltage("+5V", 3, 6.8f, 10));
                        v.Add(new Voltage("+12V", 5, 24.3f, 8.2f));
                        v.Add(new Voltage("VBat", 8));
                        t.Add(new Temperature("System", 0));
                        t.Add(new Temperature("CPU", 2));
                        f.Add(new Fan("CPU Fan", 0));
                        f.Add(new Fan("System Fan", 1));

                        break;

                    case Model.G41M_COMBO: // IT8718F
                    case Model.G41MT_S2: // IT8718F
                    case Model.G41MT_S2P: // IT8718F
                        v.Add(new Voltage("Vcore", 0));
                        v.Add(new Voltage("DIMM", 1));
                        v.Add(new Voltage("+3.3V", 2));
                        v.Add(new Voltage("+5V", 3, 6.8f, 10));
                        v.Add(new Voltage("+12V", 7, 24.3f, 8.2f));
                        v.Add(new Voltage("VBat", 8));
                        t.Add(new Temperature("CPU", 2));
                        f.Add(new Fan("CPU Fan", 0));
                        f.Add(new Fan("System Fan", 1));

                        break;

                    case Model._970A_UD3: // IT8720F
                        v.Add(new Voltage("Vcore", 0));
                        v.Add(new Voltage("DIMM", 1));
                        v.Add(new Voltage("+3.3V", 2));
                        v.Add(new Voltage("+5V", 3, 6.8f, 10));
                        v.Add(new Voltage("+12V", 4, 24.3f, 8.2f));
                        v.Add(new Voltage("VBat", 8));
                        t.Add(new Temperature("System", 0));
                        t.Add(new Temperature("CPU", 1));
                        f.Add(new Fan("CPU Fan", 0));
                        f.Add(new Fan("System Fan #1", 1));
                        f.Add(new Fan("System Fan #2", 2));
                        f.Add(new Fan("Power Fan", 4));
                        c.Add(new Control("PWM #1", 0));
                        c.Add(new Control("PWM #2", 1));
                        c.Add(new Control("PWM #3", 2));

                        break;

                    case Model.MA770T_UD3: // IT8720F
                    case Model.MA770T_UD3P: // IT8720F
                    case Model.MA790X_UD3P: // IT8720F
                        v.Add(new Voltage("Vcore", 0));
                        v.Add(new Voltage("DIMM", 1));
                        v.Add(new Voltage("+3.3V", 2));
                        v.Add(new Voltage("+5V", 3, 6.8f, 10));
                        v.Add(new Voltage("+12V", 4, 24.3f, 8.2f));
                        v.Add(new Voltage("VBat", 8));
                        t.Add(new Temperature("System", 0));
                        t.Add(new Temperature("CPU", 1));
                        f.Add(new Fan("CPU Fan", 0));
                        f.Add(new Fan("System Fan #1", 1));
                        f.Add(new Fan("System Fan #2", 2));
                        f.Add(new Fan("Power Fan", 3));

                        break;

                    case Model.MA78LM_S2H: // IT8718F
                        v.Add(new Voltage("Vcore", 0));
                        v.Add(new Voltage("DIMM", 1));
                        v.Add(new Voltage("+3.3V", 2));
                        v.Add(new Voltage("+5V", 3, 6.8f, 10));
                        v.Add(new Voltage("+12V", 4, 24.3f, 8.2f));
                        v.Add(new Voltage("VBat", 8));
                        t.Add(new Temperature("System", 0));
                        t.Add(new Temperature("CPU", 1));
                        t.Add(new Temperature("VRM", 2));
                        f.Add(new Fan("CPU Fan", 0));
                        f.Add(new Fan("System Fan #1", 1));
                        f.Add(new Fan("System Fan #2", 2));
                        f.Add(new Fan("Power Fan", 3));

                        break;

                    case Model.MA785GM_US2H: // IT8718F
                    case Model.MA785GMT_UD2H: // IT8718F
                        v.Add(new Voltage("Vcore", 0));
                        v.Add(new Voltage("DIMM", 1));
                        v.Add(new Voltage("+3.3V", 2));
                        v.Add(new Voltage("+5V", 3, 6.8f, 10));
                        v.Add(new Voltage("+12V", 4, 24.3f, 8.2f));
                        v.Add(new Voltage("VBat", 8));
                        t.Add(new Temperature("System", 0));
                        t.Add(new Temperature("CPU", 1));
                        f.Add(new Fan("CPU Fan", 0));
                        f.Add(new Fan("System Fan", 1));
                        f.Add(new Fan("NB Fan", 2));

                        break;

                    case Model.X58A_UD3R: // IT8720F
                        v.Add(new Voltage("Vcore", 0));
                        v.Add(new Voltage("DIMM", 1));
                        v.Add(new Voltage("+3.3V", 2));
                        v.Add(new Voltage("+5V", 3, 6.8f, 10));
                        v.Add(new Voltage("+12V", 5, 24.3f, 8.2f));
                        v.Add(new Voltage("VBat", 8));
                        t.Add(new Temperature("System", 0));
                        t.Add(new Temperature("CPU", 1));
                        t.Add(new Temperature("Northbridge", 2));
                        f.Add(new Fan("CPU Fan", 0));
                        f.Add(new Fan("System Fan #2", 1));
                        f.Add(new Fan("Power Fan", 2));
                        f.Add(new Fan("System Fan #1", 3));

                        break;

                    default:
                        v.Add(new Voltage("Vcore", 0));
                        v.Add(new Voltage("DIMM", 1, true));
                        v.Add(new Voltage("+3.3V", 2, true));
                        v.Add(new Voltage("+5V", 3, 6.8f, 10, 0, true));
                        v.Add(new Voltage("Voltage #5", 4, true));
                        v.Add(new Voltage("Voltage #6", 5, true));
                        v.Add(new Voltage("Voltage #7", 6, true));
                        v.Add(new Voltage("Voltage #8", 7, true));
                        v.Add(new Voltage("VBat", 8));

                        for (int i = 0; i < superIO.Temperatures.Length; i++)
                            t.Add(new Temperature("Temperature #" + (i + 1), i));

                        for (int i = 0; i < superIO.Fans.Length; i++)
                            f.Add(new Fan("Fan #" + (i + 1), i));

                        for (int i = 0; i < superIO.Controls.Length; i++)
                            c.Add(new Control("Fan #" + (i + 1), i));

                        break;
                }

                break;

            default:
                v.Add(new Voltage("Vcore", 0));
                v.Add(new Voltage("Voltage #2", 1, true));
                v.Add(new Voltage("Voltage #3", 2, true));
                v.Add(new Voltage("Voltage #4", 3, true));
                v.Add(new Voltage("Voltage #5", 4, true));
                v.Add(new Voltage("Voltage #6", 5, true));
                v.Add(new Voltage("Voltage #7", 6, true));
                v.Add(new Voltage("Voltage #8", 7, true));
                v.Add(new Voltage("VBat", 8));

                for (int i = 0; i < superIO.Temperatures.Length; i++)
                    t.Add(new Temperature("Temperature #" + (i + 1), i));

                for (int i = 0; i < superIO.Fans.Length; i++)
                    f.Add(new Fan("Fan #" + (i + 1), i));

                for (int i = 0; i < superIO.Controls.Length; i++)
                    c.Add(new Control("Fan #" + (i + 1), i));

                break;
        }
    }

    private static void GetASRockConfiguration
    (
        ISuperIO superIO,
        IList<Voltage> v,
        IList<Temperature> t,
        IList<Fan> f,
        ref ReadValueDelegate readFan,
        ref UpdateDelegate postUpdate,
        out Mutex mutex)
    {
        v.Add(new Voltage("Vcore", 0));
        v.Add(new Voltage("+3.3V", 2));
        v.Add(new Voltage("+12V", 4, 30, 10));
        v.Add(new Voltage("+5V", 5, 6.8f, 10));
        v.Add(new Voltage("VBat", 8));
        t.Add(new Temperature("CPU", 0));
        t.Add(new Temperature("Motherboard", 1));
        f.Add(new Fan("CPU Fan", 0));
        f.Add(new Fan("Chassis Fan #1", 1));

        // this mutex is also used by the official ASRock tool
        mutex = new Mutex(false, "ASRockOCMark");

        bool exclusiveAccess = false;
        try
        {
            exclusiveAccess = mutex.WaitOne(10, false);
        }
        catch (AbandonedMutexException)
        { }
        catch (InvalidOperationException)
        { }

        // only read additional fans if we get exclusive access
        if (exclusiveAccess)
        {
            f.Add(new Fan("Chassis Fan #2", 2));
            f.Add(new Fan("Chassis Fan #3", 3));
            f.Add(new Fan("Power Fan", 4));

            readFan = index =>
            {
                if (index < 2)
                {
                    return superIO.Fans[index];
                }

                // get GPIO 80-87
                byte? gpio = superIO.ReadGpio(7);
                if (!gpio.HasValue)
                    return null;

                // read the last 3 fans based on GPIO 83-85
                int[] masks = { 0x05, 0x03, 0x06 };
                return ((gpio.Value >> 3) & 0x07) == masks[index - 2] ? superIO.Fans[2] : null;
            };

            int fanIndex = 0;

            postUpdate = () =>
            {
                // get GPIO 80-87
                byte? gpio = superIO.ReadGpio(7);
                if (!gpio.HasValue)
                    return;

                // prepare the GPIO 83-85 for the next update
                int[] masks = { 0x05, 0x03, 0x06 };
                superIO.WriteGpio(7, (byte)((gpio.Value & 0xC7) | (masks[fanIndex] << 3)));
                fanIndex = (fanIndex + 1) % 3;
            };
        }
    }

    private static void GetIteConfigurationsB(ISuperIO superIO, Manufacturer manufacturer, Model model, IList<Voltage> v, IList<Temperature> t, IList<Fan> f, IList<Control> c)
    {
        switch (manufacturer)
        {
            case Manufacturer.ASUS:
                switch (model)
                {
                    case Model.PRIME_X370_PRO: // IT8665E
                        v.Add(new Voltage("Vcore", 0));
                        v.Add(new Voltage("SB 2.5V", 1));
                        v.Add(new Voltage("+12V", 2, 5, 1));
                        v.Add(new Voltage("+5V", 3, 1.5f, 1));
                        v.Add(new Voltage("Voltage #4", 4, true));
                        v.Add(new Voltage("Voltage #6", 5, true));
                        v.Add(new Voltage("Voltage #7", 6, true));
                        v.Add(new Voltage("+3.3V", 7, 10, 10));
                        v.Add(new Voltage("VBat", 8, 10, 10));
                        v.Add(new Voltage("Voltage #10", 9, true));
                        t.Add(new Temperature("CPU", 0));
                        t.Add(new Temperature("Motherboard", 1));
                        t.Add(new Temperature("VRM", 2));

                        for (int i = 3; i < superIO.Temperatures.Length; i++)
                            t.Add(new Temperature("Temperature #" + (i + 1), i));

                        // Don't know how to get the Pump Fans readings (bios? DC controller? driver?)
                        f.Add(new Fan("CPU Fan", 0));
                        f.Add(new Fan("Chassis Fan #1", 1));
                        f.Add(new Fan("Chassis Fan #2", 2));
                        f.Add(new Fan("AIO Pump", 3));
                        f.Add(new Fan("CPU Optional Fan", 4));
                        f.Add(new Fan("Water Pump", 5));

                        for (int i = 6; i < superIO.Fans.Length; i++)
                            f.Add(new Fan("Fan #" + (i + 1), i));

                        for (int i = 0; i < superIO.Controls.Length; i++)
                            c.Add(new Control("Fan #" + (i + 1), i));

                        break;

                    case Model.TUF_X470_PLUS_GAMING: // IT8665E
                        v.Add(new Voltage("Vcore", 0));
                        v.Add(new Voltage("SB 2.5V", 1));
                        v.Add(new Voltage("+12V", 2, 5, 1));
                        v.Add(new Voltage("+5V", 3, 1.5f, 1));
                        v.Add(new Voltage("Voltage #4", 4, true));
                        v.Add(new Voltage("Voltage #6", 5, true));
                        v.Add(new Voltage("Voltage #7", 6, true));
                        v.Add(new Voltage("+3.3V", 7, 10, 10));
                        v.Add(new Voltage("VBat", 8, 10, 10));
                        v.Add(new Voltage("Voltage #10", 9, true));
                        t.Add(new Temperature("CPU", 0));
                        t.Add(new Temperature("Motherboard", 1));
                        t.Add(new Temperature("PCH", 2));

                        for (int i = 3; i < superIO.Temperatures.Length; i++)
                            t.Add(new Temperature("Temperature #" + (i + 1), i));

                        f.Add(new Fan("CPU Fan", 0));

                        for (int i = 1; i < superIO.Fans.Length; i++)
                            f.Add(new Fan("Fan #" + (i + 1), i));

                        for (int i = 0; i < superIO.Controls.Length; i++)
                            c.Add(new Control("Fan #" + (i + 1), i));

                        break;

                    case Model.ROG_ZENITH_EXTREME: // IT8665E
                        v.Add(new Voltage("Vcore", 0, 10, 10));
                        v.Add(new Voltage("DIMM AB", 1, 10, 10));
                        v.Add(new Voltage("+12V", 2, 5, 1));
                        v.Add(new Voltage("+5V", 3, 1.5f, 1));
                        v.Add(new Voltage("SB 1.05V", 4, 10, 10));
                        v.Add(new Voltage("DIMM CD", 5, 10, 10));
                        v.Add(new Voltage("1.8V PLL", 6, 10, 10));
                        v.Add(new Voltage("+3.3V", 7, 10, 10));
                        v.Add(new Voltage("VBat", 8, 10, 10));
                        t.Add(new Temperature("CPU", 0));
                        t.Add(new Temperature("Motherboard", 1));
                        t.Add(new Temperature("CPU Socket", 2));
                        t.Add(new Temperature("Temperature #4", 3));
                        t.Add(new Temperature("Temperature #5", 4));
                        t.Add(new Temperature("VRM", 5));

                        f.Add(new Fan("CPU Fan", 0));
                        f.Add(new Fan("Chassis Fan #1", 1));
                        f.Add(new Fan("Chassis Fan #2", 2));
                        f.Add(new Fan("High Amp Fan", 3));
                        f.Add(new Fan("Fan 5", 4));
                        f.Add(new Fan("Fan 6", 5));

                        for (int i = 0; i < superIO.Controls.Length; i++)
                            c.Add(new Control("Fan #" + (i + 1), i));

                        break;

                    case Model.ROG_STRIX_X470_I: // IT8665E
                        v.Add(new Voltage("Vcore", 0));
                        v.Add(new Voltage("SB 2.5V", 1));
                        v.Add(new Voltage("+12V", 2, 5, 1));
                        v.Add(new Voltage("+5V", 3, 1.5f, 1));
                        v.Add(new Voltage("+3.3V", 7, 10, 10));
                        v.Add(new Voltage("VBat", 8, 10, 10));
                        t.Add(new Temperature("CPU", 0));
                        t.Add(new Temperature("Motherboard", 1));
                        t.Add(new Temperature("T_Sensor", 2));
                        t.Add(new Temperature("PCIe x16", 3));
                        t.Add(new Temperature("VRM", 4));
                        t.Add(new Temperature("Temperature #6", 5));

                        f.Add(new Fan("CPU Fan", 0));

                        //Does not work when in AIO pump mode (shows 0). I don't know how to fix it.
                        f.Add(new Fan("Chassis Fan #1", 1));
                        f.Add(new Fan("Chassis Fan #2", 2));

                        for (int i = 0; i < superIO.Controls.Length; i++)
                            c.Add(new Control("Fan #" + i, i));

                        break;

                    default:
                        v.Add(new Voltage("Vcore", 0));
                        v.Add(new Voltage("Voltage #2", 1, true));
                        v.Add(new Voltage("Voltage #3", 2, true));
                        v.Add(new Voltage("Voltage #4", 3, true));
                        v.Add(new Voltage("Voltage #5", 4, true));
                        v.Add(new Voltage("Voltage #6", 5, true));
                        v.Add(new Voltage("Voltage #7", 6, true));
                        v.Add(new Voltage("Voltage #8", 7, true));
                        v.Add(new Voltage("VBat", 8));

                        for (int i = 0; i < superIO.Temperatures.Length; i++)
                            t.Add(new Temperature("Temperature #" + (i + 1), i));

                        for (int i = 0; i < superIO.Fans.Length; i++)
                            f.Add(new Fan("Fan #" + (i + 1), i));

                        for (int i = 0; i < superIO.Controls.Length; i++)
                            c.Add(new Control("Fan #" + (i + 1), i));

                        break;
                }

                break;
            case Manufacturer.ECS:
                switch (model)
                {
                    case Model.A890GXM_A: // IT8721F
                        v.Add(new Voltage("Vcore", 0));
                        v.Add(new Voltage("DIMM", 1));
                        v.Add(new Voltage("NB Voltage", 2));
                        v.Add(new Voltage("AVCC", 3, 10, 10));
                        // v.Add(new Voltage("DIMM", 6, true));
                        v.Add(new Voltage("3VSB", 7, 10, 10));
                        v.Add(new Voltage("VBat", 8, 10, 10));
                        t.Add(new Temperature("CPU", 0));
                        t.Add(new Temperature("System", 1));
                        t.Add(new Temperature("Northbridge", 2));
                        f.Add(new Fan("CPU Fan", 0));
                        f.Add(new Fan("System Fan", 1));
                        f.Add(new Fan("Power Fan", 2));

                        break;

                    default:
                        v.Add(new Voltage("Voltage #1", 0, true));
                        v.Add(new Voltage("Voltage #2", 1, true));
                        v.Add(new Voltage("Voltage #3", 2, true));
                        v.Add(new Voltage("AVCC", 3, 10, 10, 0, true));
                        v.Add(new Voltage("Voltage #5", 4, true));
                        v.Add(new Voltage("Voltage #6", 5, true));
                        v.Add(new Voltage("Voltage #7", 6, true));
                        v.Add(new Voltage("3VSB", 7, 10, 10, 0, true));
                        v.Add(new Voltage("VBat", 8, 10, 10));

                        for (int i = 0; i < superIO.Temperatures.Length; i++)
                            t.Add(new Temperature("Temperature #" + (i + 1), i));

                        for (int i = 0; i < superIO.Fans.Length; i++)
                            f.Add(new Fan("Fan #" + (i + 1), i));

                        for (int i = 0; i < superIO.Controls.Length; i++)
                            c.Add(new Control("Fan #" + (i + 1), i));

                        break;
                }

                break;
            case Manufacturer.Gigabyte:
                switch (model)
                {
                    case Model.H61M_DS2_REV_1_2: // IT8728F
                    case Model.H61M_USB3_B3_REV_2_0: // IT8728F
                        v.Add(new Voltage("VTT", 0));
                        v.Add(new Voltage("+12V", 2, 30.9f, 10));
                        v.Add(new Voltage("Vcore", 5));
                        v.Add(new Voltage("DIMM", 6));
                        v.Add(new Voltage("3VSB", 7, 10, 10));
                        v.Add(new Voltage("VBat", 8, 10, 10));
                        t.Add(new Temperature("System", 0));
                        t.Add(new Temperature("CPU", 2));
                        f.Add(new Fan("CPU Fan", 0));
                        f.Add(new Fan("System Fan", 1));

                        break;

                    case Model.H67A_UD3H_B3: // IT8728F
                    case Model.H67A_USB3_B3: // IT8728F
                        v.Add(new Voltage("VTT", 0));
                        v.Add(new Voltage("+5V", 1, 15, 10));
                        v.Add(new Voltage("+12V", 2, 30.9f, 10));
                        v.Add(new Voltage("Vcore", 5));
                        v.Add(new Voltage("DIMM", 6));
                        v.Add(new Voltage("3VSB", 7, 10, 10));
                        v.Add(new Voltage("VBat", 8, 10, 10));
                        t.Add(new Temperature("System", 0));
                        t.Add(new Temperature("CPU", 2));
                        f.Add(new Fan("CPU Fan", 0));
                        f.Add(new Fan("System Fan #1", 1));
                        f.Add(new Fan("Power Fan", 2));
                        f.Add(new Fan("System Fan #2", 3));

                        break;

                    case Model.B75M_D3H: // IT8728F
                        v.Add(new Voltage("VTT", 0));
                        v.Add(new Voltage("+3.3V", 1, 6.49f, 10));
                        v.Add(new Voltage("+5V", 3, 15, 10));
                        v.Add(new Voltage("+12V", 2, 10, 2));
                        v.Add(new Voltage("iGPU VAXG", 4));
                        v.Add(new Voltage("Vcore", 5));
                        v.Add(new Voltage("DIMM", 6));
                        v.Add(new Voltage("3VSB", 7, 10, 10));
                        v.Add(new Voltage("VBat", 8, 10, 10));
                        t.Add(new Temperature("System", 0));
                        t.Add(new Temperature("CPU", 2));
                        f.Add(new Fan("CPU Fan", 0));
                        f.Add(new Fan("System Fan", 1));
                        c.Add(new Control("CPU Fan", 2));
                        c.Add(new Control("System Fan", 1));

                        break;

                    case Model.H81M_HD3: //IT8620E
                        v.Add(new Voltage("Vcore", 0));
                        v.Add(new Voltage("Voltage #2", 1, true));
                        v.Add(new Voltage("Voltage #3", 2, true));
                        v.Add(new Voltage("Voltage #4", 3, true));
                        v.Add(new Voltage("iGPU", 4));
                        v.Add(new Voltage("CPU VRIN", 5));
                        v.Add(new Voltage("DIMM", 6));
                        v.Add(new Voltage("3VSB", 7, 10, 10));
                        v.Add(new Voltage("VBat", 8, 10, 10));
                        t.Add(new Temperature("CPU", 2));
                        t.Add(new Temperature("System", 0));
                        f.Add(new Fan("CPU Fan", 0));
                        f.Add(new Fan("System Fan", 1));
                        c.Add(new Control("CPU Fan", 0));
                        c.Add(new Control("System Fan", 1));

                        break;

                    case Model.Z170N_WIFI: // ITE IT8628E
                        v.Add(new Voltage("Vcore", 0, 0, 1));
                        v.Add(new Voltage("+3.3V", 1, 6.5F, 10));
                        v.Add(new Voltage("+12V", 2, 5, 1));
                        v.Add(new Voltage("+5V", 3, 1.5F, 1));
                        // NO DIMM CD channels on this motherboard; gives a very tiny voltage reading
                        // v.Add(new Voltage("DIMM CD", 4, 0, 1));
                        v.Add(new Voltage("iGPU VAXG", 5, 0, 1));
                        v.Add(new Voltage("DIMM AB", 6, 0, 1));
                        v.Add(new Voltage("3VSB", 7, 10, 10));
                        v.Add(new Voltage("VBat", 8, 10, 10));
                        v.Add(new Voltage("AVCC3", 9, 54, 10));

                        t.Add(new Temperature("System #1", 0));
                        t.Add(new Temperature("PCH", 1));
                        t.Add(new Temperature("CPU", 2));
                        t.Add(new Temperature("PCIe x16", 3));
                        t.Add(new Temperature("VRM", 4));
                        t.Add(new Temperature("System #2", 5));

                        f.Add(new Fan("CPU Fan", 0));
                        f.Add(new Fan("System Fan", 1));

                        c.Add(new Control("CPU Fan", 0));
                        c.Add(new Control("System Fan", 1));

                        break;

                    case Model.AX370_Gaming_K7: // IT8686E
                    case Model.AX370_Gaming_5:
                    case Model.AB350_Gaming_3: // IT8686E
                        // Note: v3.3, v12, v5, and AVCC3 might be slightly off.
                        v.Add(new Voltage("Vcore", 0));
                        v.Add(new Voltage("+3.3V", 1, 0.65f, 1));
                        v.Add(new Voltage("+12V", 2, 5, 1));
                        v.Add(new Voltage("+5V", 3, 1.5f, 1));
                        v.Add(new Voltage("VSOC", 4));
                        v.Add(new Voltage("VDDP", 5));
                        v.Add(new Voltage("DIMM", 6));
                        v.Add(new Voltage("3VSB", 7, 10, 10));
                        v.Add(new Voltage("VBat", 8, 10, 10));
                        v.Add(new Voltage("AVCC3", 9, 7.53f, 1));
                        t.Add(new Temperature("System", 0));
                        t.Add(new Temperature("Chipset", 1));
                        t.Add(new Temperature("CPU", 2));
                        t.Add(new Temperature("PCIe x16", 3));
                        t.Add(new Temperature("VRM MOS", 4));

                        for (int i = 0; i < superIO.Fans.Length; i++)
                            f.Add(new Fan("Fan #" + (i + 1), i));

                        for (int i = 0; i < superIO.Controls.Length; i++)
                            c.Add(new Control("Fan #" + (i + 1), i));

                        break;

                    case Model.X399_AORUS_Gaming_7: // ITE IT8686E
                        v.Add(new Voltage("Vcore", 0, 0, 1));
                        v.Add(new Voltage("+3.3V", 1, 6.5F, 10));
                        v.Add(new Voltage("+12V", 2, 5, 1));
                        v.Add(new Voltage("+5V", 3, 1.5F, 1));
                        v.Add(new Voltage("DIMM CD", 4, 0, 1));
                        v.Add(new Voltage("Vcore SoC", 5, 0, 1));
                        v.Add(new Voltage("DIMM AB", 6, 0, 1));
                        v.Add(new Voltage("3VSB", 7, 10, 10));
                        v.Add(new Voltage("VBat", 8, 10, 10));
                        v.Add(new Voltage("AVCC3", 9, 54, 10));
                        t.Add(new Temperature("System #1", 0));
                        t.Add(new Temperature("Chipset", 1));
                        t.Add(new Temperature("CPU", 2));
                        t.Add(new Temperature("PCIe x16", 3));
                        t.Add(new Temperature("VRM", 4));

                        for (int i = 0; i < superIO.Fans.Length; i++)
                            f.Add(new Fan("Fan #" + (i + 1), i));

                        for (int i = 0; i < superIO.Controls.Length; i++)
                            c.Add(new Control("Fan #" + (i + 1), i));

                        break;

                    case Model.X470_AORUS_GAMING_7_WIFI: // ITE IT8686E
                        v.Add(new Voltage("Vcore", 0, 0, 1));
                        v.Add(new Voltage("+3.3V", 1, 6.5F, 10));
                        v.Add(new Voltage("+12V", 2, 5, 1));
                        v.Add(new Voltage("+5V", 3, 1.5F, 1));
                        v.Add(new Voltage("Vcore SoC", 4, 0, 1));
                        v.Add(new Voltage("VDDP", 5, 0, 1));
                        v.Add(new Voltage("DIMM AB", 6, 0, 1));
                        v.Add(new Voltage("3VSB", 7, 10, 10));
                        v.Add(new Voltage("VBat", 8, 10, 10));
                        v.Add(new Voltage("AVCC3", 9, 54, 10));
                        t.Add(new Temperature("System #1", 0));
                        t.Add(new Temperature("Chipset", 1));
                        t.Add(new Temperature("CPU", 2));
                        t.Add(new Temperature("PCIe x16", 3));
                        t.Add(new Temperature("VRM", 4));

                        for (int i = 0; i < superIO.Fans.Length; i++)
                            f.Add(new Fan("Fan #" + (i + 1), i));

                        for (int i = 0; i < superIO.Controls.Length; i++)
                            c.Add(new Control("Fan #" + (i + 1), i));

                        break;

                    case Model.B560M_AORUS_ELITE: // IT8689E
                    case Model.B560M_AORUS_PRO:
                    case Model.B560M_AORUS_PRO_AX:
                        v.Add(new Voltage("Vcore", 0));
                        v.Add(new Voltage("+3.3V", 1, 29.4f, 45.3f));
                        v.Add(new Voltage("+12V", 2, 10f, 2f));
                        v.Add(new Voltage("+5V", 3, 15f, 10f));
                        v.Add(new Voltage("iGPU VAGX", 4));
                        v.Add(new Voltage("VCCSA", 5));
                        v.Add(new Voltage("DRAM", 6));
                        v.Add(new Voltage("3VSB", 7, 10f, 10f));
                        v.Add(new Voltage("VBat", 8, 10f, 10f));
                        v.Add(new Voltage("AVCC3", 9, 59.9f, 9.8f));
                        t.Add(new Temperature("System #1", 0));
                        t.Add(new Temperature("PCH", 1));
                        t.Add(new Temperature("CPU", 2));
                        t.Add(new Temperature("PCIe x16", 3));
                        t.Add(new Temperature("VRM MOS", 4));
                        t.Add(new Temperature("System #2", 5));
                        f.Add(new Fan("CPU Fan", 0));
                        f.Add(new Fan("System Fan #1", 1));
                        f.Add(new Fan("System Fan #2", 2));
                        f.Add(new Fan("System Fan #3", 3));
                        f.Add(new Fan("CPU Optional Fan", 4));
                        c.Add(new Control("CPU Fan", 0));
                        c.Add(new Control("System Fan #1", 1));
                        c.Add(new Control("System Fan #2", 2));
                        c.Add(new Control("System Fan #3", 3));
                        c.Add(new Control("CPU Optional Fan", 4));

                        break;

                    case Model.B360_AORUS_GAMING_3_WIFI_CF: // IT8688E
                        v.Add(new Voltage("Vcore", 0));
                        v.Add(new Voltage("+3.3V", 1, 29.4f, 45.3f));
                        v.Add(new Voltage("+12V", 2, 10f, 2f));
                        v.Add(new Voltage("+5V", 3, 15f, 10f));
                        v.Add(new Voltage("CPU Vcore", 4, 0, 1));
                        v.Add(new Voltage("CPU VCCSA", 5, 0, 1));
                        v.Add(new Voltage("DIMM AB", 6, 0, 1));
                        v.Add(new Voltage("3VSB", 7, 1, 1));
                        v.Add(new Voltage("VBat", 8, 1, 1));
                        t.Add(new Temperature("System #1", 0));
                        t.Add(new Temperature("EC_TEMP1", 1));
                        t.Add(new Temperature("CPU", 2));
                        t.Add(new Temperature("PCIe x16", 3));
                        t.Add(new Temperature("VRM MOS", 4));
                        t.Add(new Temperature("PCH", 5));
                        f.Add(new Fan("CPU Fan", 0));
                        f.Add(new Fan("System Fan #1", 1));
                        f.Add(new Fan("System Fan #2", 2));
                        f.Add(new Fan("PCH Fan", 3));
                        f.Add(new Fan("CPU Optional Fan", 4));
                        c.Add(new Control("CPU Fan", 0));
                        c.Add(new Control("System Fan #1", 1));
                        c.Add(new Control("System Fan #2", 2));
                        c.Add(new Control("PCH Fan", 3));
                        c.Add(new Control("CPU Optional Fan", 4));

                        break;

                    case Model.X570_AORUS_MASTER: // IT8688E
                    case Model.X570_AORUS_ULTRA:
                        v.Add(new Voltage("Vcore", 0));
                        v.Add(new Voltage("+3.3V", 1, 29.4f, 45.3f));
                        v.Add(new Voltage("+12V", 2, 10f, 2f));
                        v.Add(new Voltage("+5V", 3, 15f, 10f));
                        v.Add(new Voltage("Vcore SoC", 4));
                        v.Add(new Voltage("VDDP", 5));
                        v.Add(new Voltage("DIMM AB", 6));
                        v.Add(new Voltage("3VSB", 7, 1f, 10f));
                        v.Add(new Voltage("VBat", 8, 1f, 10f));
                        t.Add(new Temperature("System #1", 0));
                        t.Add(new Temperature("EC_TEMP1", 1));
                        t.Add(new Temperature("CPU", 2));
                        t.Add(new Temperature("PCIe x16", 3));
                        t.Add(new Temperature("VRM MOS", 4));
                        t.Add(new Temperature("PCH", 5));
                        f.Add(new Fan("CPU Fan", 0));
                        f.Add(new Fan("System Fan #1", 1));
                        f.Add(new Fan("System Fan #2", 2));
                        f.Add(new Fan("PCH Fan", 3));
                        f.Add(new Fan("CPU Optional Fan", 4));
                        c.Add(new Control("CPU Fan", 0));
                        c.Add(new Control("System Fan #1", 1));
                        c.Add(new Control("System Fan #2", 2));
                        c.Add(new Control("PCH Fan", 3));
                        c.Add(new Control("CPU Optional Fan", 4));

                        break;

                    case Model.X570_GAMING_X: // IT8688E
                        v.Add(new Voltage("Vcore", 0));
                        v.Add(new Voltage("+3.3V", 1, 29.4f, 45.3f));
                        v.Add(new Voltage("+12V", 2, 10f, 2f));
                        v.Add(new Voltage("+5V", 3, 15f, 10f));
                        v.Add(new Voltage("Vcore SoC", 4));
                        v.Add(new Voltage("VDDP", 5));
                        v.Add(new Voltage("DIMM AB", 6));
                        t.Add(new Temperature("System #1", 0));
                        t.Add(new Temperature("System #2", 1));
                        t.Add(new Temperature("CPU", 2));
                        t.Add(new Temperature("PCIe x16", 3));
                        t.Add(new Temperature("VRM MOS", 4));
                        t.Add(new Temperature("PCH", 5));
                        f.Add(new Fan("CPU Fan", 0));
                        f.Add(new Fan("System Fan #1", 1));
                        f.Add(new Fan("System Fan #2", 2));
                        f.Add(new Fan("PCH Fan", 3));
                        f.Add(new Fan("CPU Optional Fan", 4));
                        c.Add(new Control("CPU Fan", 0));
                        c.Add(new Control("System Fan #1", 1));
                        c.Add(new Control("System Fan #2", 2));
                        c.Add(new Control("PCH Fan", 3));
                        c.Add(new Control("CPU Optional Fan", 4));

                        break;

                    case Model.Z390_M_GAMING: // IT8688E
                    case Model.Z390_AORUS_ULTRA:
                    case Model.Z390_UD:
                        v.Add(new Voltage("Vcore", 0));
                        v.Add(new Voltage("+3.3V", 1, 6.49f, 10));
                        v.Add(new Voltage("+12V", 2, 5f, 1));
                        v.Add(new Voltage("+5V", 3, 1.5f, 1));
                        v.Add(new Voltage("CPU VCCGT", 4));
                        v.Add(new Voltage("CPU VCCSA", 5));
                        v.Add(new Voltage("VDDQ", 6));
                        v.Add(new Voltage("DDRVTT", 7));
                        v.Add(new Voltage("PCHCore", 8));
                        v.Add(new Voltage("CPU VCCIO", 9));
                        v.Add(new Voltage("DDRVPP", 10));
                        t.Add(new Temperature("System #1", 0));
                        t.Add(new Temperature("PCH", 1));
                        t.Add(new Temperature("CPU", 2));
                        t.Add(new Temperature("PCIe x16", 3));
                        t.Add(new Temperature("VRM MOS", 4));
                        t.Add(new Temperature("System #2", 5));
                        f.Add(new Fan("CPU Fan", 0));
                        f.Add(new Fan("System Fan #1", 1));
                        f.Add(new Fan("System Fan #2", 2));
                        f.Add(new Fan("System Fan #3", 3));
                        c.Add(new Control("CPU Fan", 0));
                        c.Add(new Control("System Fan #1", 1));
                        c.Add(new Control("System Fan #2", 2));
                        c.Add(new Control("System Fan #3", 3));

                        break;

                    case Model.Z390_AORUS_PRO:
                        v.Add(new Voltage("Vcore", 0));
                        v.Add(new Voltage("+3.3V", 1, 6.49f, 10));
                        v.Add(new Voltage("+12V", 2, 5f, 1));
                        v.Add(new Voltage("+5V", 3, 1.5f, 1));
                        v.Add(new Voltage("CPU VCCGT", 4));
                        v.Add(new Voltage("CPU VCCSA", 5));
                        v.Add(new Voltage("DDR", 6));
                        v.Add(new Voltage("Voltage #7", 7, true));
                        v.Add(new Voltage("3VSB", 8, 1f, 1f, -0.312f));
                        v.Add(new Voltage("VBat", 9, 6f, 1f, 0.01f));
                        v.Add(new Voltage("AVCC3", 10, 6f, 1f, 0.048f));
                        t.Add(new Temperature("System #1", 0));
                        t.Add(new Temperature("PCH", 1));
                        t.Add(new Temperature("CPU", 2));
                        t.Add(new Temperature("PCIe x16", 3));
                        t.Add(new Temperature("VRM MOS", 4));
                        t.Add(new Temperature("EC_TEMP1/System #2", 5));
                        f.Add(new Fan("CPU Fan", 0));
                        f.Add(new Fan("System Fan #1", 1));
                        f.Add(new Fan("System Fan #2", 2));
                        f.Add(new Fan("System Fan #3", 3));
                        f.Add(new Fan("CPU Optional Fan", 4));
                        c.Add(new Control("CPU Fan", 0));
                        c.Add(new Control("System Fan #1", 1));
                        c.Add(new Control("System Fan #2", 2));
                        c.Add(new Control("System Fan #3", 3));
                        c.Add(new Control("CPU Optional Fan", 4));

                        break;

                    case Model.Z690_AORUS_PRO:
                    case Model.Z690_AORUS_ULTRA: // ITE IT8689E
                        v.Add(new Voltage("Vcore", 0));
                        v.Add(new Voltage("+3.3V", 1, 6.49f, 10));
                        v.Add(new Voltage("+12V", 2, 5f, 1));
                        v.Add(new Voltage("+5V", 3, 1.5f, 1));
                        v.Add(new Voltage("iGPU VAXG", 4));
                        v.Add(new Voltage("CPU VCCIN_AUX", 5));
                        v.Add(new Voltage("Voltage #6", 6, true));
                        v.Add(new Voltage("3VSB", 7, 1f, 1f));
                        v.Add(new Voltage("VBat", 8, 1f, 1f));
                        v.Add(new Voltage("AVCC3", 9, true));
                        t.Add(new Temperature("System #1", 0));
                        t.Add(new Temperature("PCH", 1));
                        t.Add(new Temperature("CPU", 2));
                        t.Add(new Temperature("PCIe x16", 3));
                        t.Add(new Temperature("VRM MOS", 4));
                        t.Add(new Temperature("EC_TEMP1", 5));
                        f.Add(new Fan("CPU Fan", 0));
                        f.Add(new Fan("System Fan #1", 1));
                        f.Add(new Fan("System Fan #2", 2));
                        f.Add(new Fan("System Fan #3", 3));
                        f.Add(new Fan("CPU Optional Fan", 4));
                        c.Add(new Control("CPU Fan", 0));
                        c.Add(new Control("System Fan #1", 1));
                        c.Add(new Control("System Fan #2", 2));
                        c.Add(new Control("System Fan #3", 3));
                        c.Add(new Control("CPU Optional Fan", 4));
                        break;

                    case Model.Z690_GAMING_X_DDR4:
                        t.Add(new Temperature("System #1", 0));
                        t.Add(new Temperature("PCH", 1));
                        t.Add(new Temperature("CPU", 2));
                        t.Add(new Temperature("PCIe x16", 3));
                        t.Add(new Temperature("VRM MOS", 4));
                        t.Add(new Temperature("System #2", 5));
                        f.Add(new Fan("CPU Fan", 0));
                        f.Add(new Fan("System Fan #1", 1));
                        f.Add(new Fan("System Fan #2", 2));
                        f.Add(new Fan("System Fan #3", 3));
                        f.Add(new Fan("CPU Optional Fan", 4));
                        f.Add(new Fan("System Fan #4 / Pump", 5));
                        c.Add(new Control("CPU Fan", 0));
                        c.Add(new Control("System Fan #1", 1));
                        c.Add(new Control("System Fan #2", 2));
                        c.Add(new Control("System Fan #3", 3));
                        c.Add(new Control("CPU Optional Fan", 4));
                        c.Add(new Control("System Fan #4 / Pump", 5));
                        break;

                    case Model.Z68A_D3H_B3: // IT8728F
                        v.Add(new Voltage("VTT", 0));
                        v.Add(new Voltage("+3.3V", 1, 6.49f, 10));
                        v.Add(new Voltage("+12V", 2, 30.9f, 10));
                        v.Add(new Voltage("+5V", 3, 7.15f, 10));
                        v.Add(new Voltage("Vcore", 5));
                        v.Add(new Voltage("DIMM", 6));
                        v.Add(new Voltage("3VSB", 7, 10, 10));
                        v.Add(new Voltage("VBat", 8, 10, 10));
                        t.Add(new Temperature("System", 0));
                        t.Add(new Temperature("CPU", 2));
                        f.Add(new Fan("CPU Fan", 0));
                        f.Add(new Fan("System Fan #1", 1));
                        f.Add(new Fan("Power Fan", 2));
                        f.Add(new Fan("System Fan #2", 3));

                        break;

                    case Model.P67A_UD3_B3: // IT8728F
                    case Model.P67A_UD3R_B3: // IT8728F
                    case Model.P67A_UD4_B3: // IT8728F
                    case Model.Z68AP_D3: // IT8728F
                    case Model.Z68X_UD3H_B3: // IT8728F
                    case Model.Z68XP_UD3R: // IT8728F
                        v.Add(new Voltage("VTT", 0));
                        v.Add(new Voltage("+3.3V", 1, 6.49f, 10));
                        v.Add(new Voltage("+12V", 2, 30.9f, 10));
                        v.Add(new Voltage("+5V", 3, 7.15f, 10));
                        v.Add(new Voltage("Vcore", 5));
                        v.Add(new Voltage("DIMM", 6));
                        v.Add(new Voltage("3VSB", 7, 10, 10));
                        v.Add(new Voltage("VBat", 8, 10, 10));
                        t.Add(new Temperature("System", 0));
                        t.Add(new Temperature("CPU", 2));
                        f.Add(new Fan("CPU Fan", 0));
                        f.Add(new Fan("System Fan #2", 1));
                        f.Add(new Fan("Power Fan", 2));
                        f.Add(new Fan("System Fan #1", 3));

                        break;

                    case Model.Z68X_UD7_B3: // IT8728F
                        v.Add(new Voltage("VTT", 0));
                        v.Add(new Voltage("+3.3V", 1, 6.49f, 10));
                        v.Add(new Voltage("+12V", 2, 30.9f, 10));
                        v.Add(new Voltage("+5V", 3, 7.15f, 10));
                        v.Add(new Voltage("Vcore", 5));
                        v.Add(new Voltage("DIMM", 6));
                        v.Add(new Voltage("3VSB", 7, 10, 10));
                        v.Add(new Voltage("VBat", 8, 10, 10));
                        t.Add(new Temperature("System", 0));
                        t.Add(new Temperature("CPU", 1));
                        t.Add(new Temperature("System #3", 2));
                        f.Add(new Fan("CPU Fan", 0));
                        f.Add(new Fan("Power Fan", 1));
                        f.Add(new Fan("System Fan #1", 2));
                        f.Add(new Fan("System Fan #2", 3));
                        f.Add(new Fan("System Fan #3", 4));

                        break;

                    case Model.X79_UD3: // IT8728F
                        v.Add(new Voltage("VTT", 0));
                        v.Add(new Voltage("DIMM AB", 1));
                        v.Add(new Voltage("+12V", 2, 10, 2));
                        v.Add(new Voltage("+5V", 3, 15, 10));
                        v.Add(new Voltage("VIN4", 4));
                        v.Add(new Voltage("VCore", 5));
                        v.Add(new Voltage("DIMM CD", 6));
                        v.Add(new Voltage("+3V Standby", 7, 1, 1));
                        v.Add(new Voltage("VBat", 8, 1, 1));
                        t.Add(new Temperature("System", 0));
                        t.Add(new Temperature("CPU", 1));
                        t.Add(new Temperature("Northbridge", 2));
                        f.Add(new Fan("CPU Fan", 0));
                        f.Add(new Fan("System Fan #1", 1));
                        f.Add(new Fan("System Fan #2", 2));
                        f.Add(new Fan("System Fan #3", 3));

                        break;

                    case Model.B550_AORUS_PRO:
                        v.Add(new Voltage("Vcore", 0, 0, 1));
                        v.Add(new Voltage("+3.3V", 1, 6.5F, 10));
                        v.Add(new Voltage("+12V", 2, 5, 1));
                        v.Add(new Voltage("+5V", 3, 1.5F, 1));
                        v.Add(new Voltage("Vcore SoC", 4, 0, 1));
                        v.Add(new Voltage("VDDP", 5, 0, 1));
                        v.Add(new Voltage("DRAM", 6, 0, 1));
                        v.Add(new Voltage("3VSB", 7, 10, 10));
                        v.Add(new Voltage("VBat", 8, 10, 10));
                        t.Add(new Temperature("System #1", 0));
                        t.Add(new Temperature("Chipset", 1));
                        t.Add(new Temperature("CPU", 2));
                        t.Add(new Temperature("PCIe x16", 3));
                        t.Add(new Temperature("VRM", 4));
                        t.Add(new Temperature("PCH", 5));
                        f.Add(new Fan("CPU Fan", 0));
                        f.Add(new Fan("System Fan #1", 1));
                        f.Add(new Fan("System Fan #2", 2));
                        f.Add(new Fan("System Fan #3", 3));
                        f.Add(new Fan("CPU Optional Fan", 4));
                        c.Add(new Control("CPU Fan", 0));
                        c.Add(new Control("System Fan #1", 1));
                        c.Add(new Control("System Fan #2", 2));
                        c.Add(new Control("System Fan #3", 3));
                        c.Add(new Control("CPU Optional Fan", 4));

                        break;

                    case Model.B660M_DS3H_AX_DDR4:
                        v.Add(new Voltage("Vcore", 0));
                        v.Add(new Voltage("VAXG", 1));
                        v.Add(new Voltage("VCCIN AUX", 2));
                        v.Add(new Voltage("DIMM AB", 3));
                        v.Add(new Voltage("+12V", 4));
                        v.Add(new Voltage("+3.3V", 5));
                        v.Add(new Voltage("+5V", 6));
                        t.Add(new Temperature("CPU", 0));
                        t.Add(new Temperature("PCH", 1));
                        t.Add(new Temperature("PCIEX16", 2));
                        t.Add(new Temperature("System #1", 3));
                        t.Add(new Temperature("System #2", 4));
                        t.Add(new Temperature("VRAM MOS", 5));
                        f.Add(new Fan("CPU Fan", 0));
                        f.Add(new Fan("System Fan #1", 2));
                        f.Add(new Fan("System Fan #2", 3));
                        f.Add(new Fan("System Fan #3", 4));
                        c.Add(new Control("CPU Fan", 0));
                        c.Add(new Control("System Fan #1", 2));
                        c.Add(new Control("System Fan #2", 3));
                        c.Add(new Control("System Fan #3", 4));

                        break;

                    default:
                        v.Add(new Voltage("Voltage #1", 0, true));
                        v.Add(new Voltage("Voltage #2", 1, true));
                        v.Add(new Voltage("Voltage #3", 2, true));
                        v.Add(new Voltage("Voltage #4", 3, true));
                        v.Add(new Voltage("Voltage #5", 4, true));
                        v.Add(new Voltage("Voltage #6", 5, true));
                        v.Add(new Voltage("Voltage #7", 6, true));
                        v.Add(new Voltage("3VSB", 7, 10, 10, 0, true));
                        v.Add(new Voltage("VBat", 8, 10, 10));

                        for (int i = 0; i < superIO.Temperatures.Length; i++)
                            t.Add(new Temperature("Temperature #" + (i + 1), i));

                        for (int i = 0; i < superIO.Fans.Length; i++)
                            f.Add(new Fan("Fan #" + (i + 1), i));

                        for (int i = 0; i < superIO.Controls.Length; i++)
                            c.Add(new Control("Fan #" + (i + 1), i));

                        break;
                }

                break;
            case Manufacturer.Biostar:
                switch (model)
                {
                    case Model.B660GTN: //IT8613E
                        // This board has some problems with their app controlling fans that I was able to replicate here so I guess is a BIOS problem with the pins.
                        // Biostar is aware so expect changes in the control pins with new bios.
                        // In the meantime, it's possible to control CPUFAN and CPUOPT1m but not SYSFAN1.
                        // The parameters are extracted from the Biostar app config file.
                        v.Add(new Voltage("Vcore", 0, 0, 1));
                        v.Add(new Voltage("DIMM", 1, 0, 1));
                        v.Add(new Voltage("+12V", 2, 5, 1)); // Reads higher than it should.
                        v.Add(new Voltage("+5V", 3, 147, 100)); // Reads higher than it should.
                        // Commented because I don't know if it makes sense.
                        //v.Add(new Voltage("VCC ST", 4)); // Reads 4.2V.
                        //v.Add(new Voltage("VCCIN AUX", 5)); // Reads 2.2V.
                        //v.Add(new Voltage("CPU GT", 6)); // Reads 2.6V.
                        //v.Add(new Voltage("3VSB", 7, 10, 10)); // Reads 5.8V ?
                        v.Add(new Voltage("VBat", 8, 10, 10)); // Reads higher than it should at 3.4V.
                        t.Add(new Temperature("System 1", 0));
                        t.Add(new Temperature("System 2", 1)); // Not sure what sensor is this.
                        t.Add(new Temperature("CPU", 2));
                        f.Add(new Fan("CPU Fan", 1));
                        f.Add(new Fan("CPU Optional fan", 2));
                        f.Add(new Fan("System Fan", 4));
                        c.Add(new Control("CPU Fan", 1));
                        c.Add(new Control("CPU Optional Fan", 2));
                        c.Add(new Control("System Fan", 4));

                        break;

                    case Model.X670E_Valkyrie: //IT8625E
                        v.Add(new Voltage("Vcore", 0));
                        v.Add(new Voltage("DIMM", 1));
                        v.Add(new Voltage("+12V", 2, 10, 2));
                        // Voltage of unknown use
                        v.Add(new Voltage("Voltage #4", 3, true));
                        // The biostar utility shows CPU MISC Voltage.
                        v.Add(new Voltage("Voltage #5", 4));
                        v.Add(new Voltage("VDDP", 5));
                        v.Add(new Voltage("VSOC", 6));

                        t.Add(new Temperature("CPU", 0));
                        t.Add(new Temperature("VRM", 1));
                        t.Add(new Temperature("System", 2));

                        f.Add(new Fan("CPU Fan", 0));
                        f.Add(new Fan("CPU Optional Fan", 1));
                        for (int i = 2; i < superIO.Fans.Length; i++)
                            f.Add(new Fan($"System Fan #{i - 1}", i));

                        c.Add(new Control("CPU Fan", 0));
                        c.Add(new Control("CPU Optional Fan", 1));
                        for (int i = 2; i < superIO.Controls.Length; i++)
                            c.Add(new Control($"System Fan #{i - 1}", i));

                        break;

                    default:
                        v.Add(new Voltage("Voltage #1", 0, true));
                        v.Add(new Voltage("Voltage #2", 1, true));
                        v.Add(new Voltage("Voltage #3", 2, true));
                        v.Add(new Voltage("Voltage #4", 3, true));
                        v.Add(new Voltage("Voltage #5", 4, true));
                        v.Add(new Voltage("Voltage #6", 5, true));
                        v.Add(new Voltage("Voltage #7", 6, true));
                        v.Add(new Voltage("3VSB", 7, 10, 10, 0, true));
                        v.Add(new Voltage("VBat", 8, 10, 10));

                        for (int i = 0; i < superIO.Temperatures.Length; i++)
                            t.Add(new Temperature("Temperature #" + (i + 1), i));

                        for (int i = 0; i < superIO.Fans.Length; i++)
                            f.Add(new Fan("Fan #" + (i + 1), i));

                        for (int i = 0; i < superIO.Controls.Length; i++)
                            c.Add(new Control("Fan #" + (i + 1), i));

                        break;
                }

                break;
            case Manufacturer.Shuttle:
                switch (model)
                {
                    case Model.FH67: // IT8772E
                        v.Add(new Voltage("Vcore", 0));
                        v.Add(new Voltage("DIMM", 1));
                        v.Add(new Voltage("PCH VCCIO", 2));
                        v.Add(new Voltage("CPU VCCIO", 3));
                        v.Add(new Voltage("Graphic Voltage", 4));
                        v.Add(new Voltage("3VSB", 7, 10, 10));
                        v.Add(new Voltage("VBat", 8, 10, 10));
                        t.Add(new Temperature("System", 0));
                        t.Add(new Temperature("CPU", 1));
                        f.Add(new Fan("Fan #1", 0));
                        f.Add(new Fan("CPU Fan", 1));

                        break;

                    default:
                        v.Add(new Voltage("Voltage #1", 0, true));
                        v.Add(new Voltage("Voltage #2", 1, true));
                        v.Add(new Voltage("Voltage #3", 2, true));
                        v.Add(new Voltage("Voltage #4", 3, true));
                        v.Add(new Voltage("Voltage #5", 4, true));
                        v.Add(new Voltage("Voltage #6", 5, true));
                        v.Add(new Voltage("Voltage #7", 6, true));
                        v.Add(new Voltage("3VSB", 7, 10, 10, 0, true));
                        v.Add(new Voltage("VBat", 8, 10, 10));

                        for (int i = 0; i < superIO.Temperatures.Length; i++)
                            t.Add(new Temperature("Temperature #" + (i + 1), i));

                        for (int i = 0; i < superIO.Fans.Length; i++)
                            f.Add(new Fan("Fan #" + (i + 1), i));

                        for (int i = 0; i < superIO.Controls.Length; i++)
                            c.Add(new Control("Fan #" + (i + 1), i));

                        break;
                }

                break;

            default:
                v.Add(new Voltage("Voltage #1", 0, true));
                v.Add(new Voltage("Voltage #2", 1, true));
                v.Add(new Voltage("Voltage #3", 2, true));
                v.Add(new Voltage("Voltage #4", 3, true));
                v.Add(new Voltage("Voltage #5", 4, true));
                v.Add(new Voltage("Voltage #6", 5, true));
                v.Add(new Voltage("Voltage #7", 6, true));
                v.Add(new Voltage("3VSB", 7, 10, 10, 0, true));
                v.Add(new Voltage("VBat", 8, 10, 10));

                for (int i = 0; i < superIO.Temperatures.Length; i++)
                    t.Add(new Temperature("Temperature #" + (i + 1), i));

                for (int i = 0; i < superIO.Fans.Length; i++)
                    f.Add(new Fan("Fan #" + (i + 1), i));

                for (int i = 0; i < superIO.Controls.Length; i++)
                    c.Add(new Control("Fan #" + (i + 1), i));

                break;
        }
    }

    private static void GetIteConfigurationsC(ISuperIO superIO, Manufacturer manufacturer, Model model, IList<Voltage> v, IList<Temperature> t, IList<Fan> f, IList<Control> c)
    {
        switch (manufacturer)
        {
            case Manufacturer.Gigabyte:
                switch (model)
                {
                    case Model.X570_AORUS_MASTER: // IT879XE
                    case Model.X570_AORUS_ULTRA:
                    case Model.B550_AORUS_PRO:
                        v.Add(new Voltage("VIN0", 0));
                        v.Add(new Voltage("DDRVTT AB", 1));
                        v.Add(new Voltage("Chipset Core", 2));
                        v.Add(new Voltage("Voltage #4", 3, true));
                        v.Add(new Voltage("CPU VDD18", 4));
                        v.Add(new Voltage("PM_CLDO12", 5));
                        v.Add(new Voltage("Voltage #7", 6, true));
                        v.Add(new Voltage("3VSB", 7, 1f, 1f));
                        v.Add(new Voltage("VBat", 8, 1f, 1f));
                        t.Add(new Temperature("PCIe x8", 0));
                        t.Add(new Temperature("EC_TEMP2", 1));
                        t.Add(new Temperature("System #2", 2));
                        f.Add(new Fan("System Fan #5 Pump", 0));
                        f.Add(new Fan("System Fan #6 Pump", 1));
                        f.Add(new Fan("System Fan #4", 2));
                        c.Add(new Control("System Fan #5 Pump", 0));
                        c.Add(new Control("System Fan #6 Pump", 1));
                        c.Add(new Control("System Fan #4", 2));

                        break;

                    case Model.X470_AORUS_GAMING_7_WIFI: // ITE IT8792
                        v.Add(new Voltage("VIN0", 0, 0, 1));
                        v.Add(new Voltage("DDR VTT", 1, 0, 1));
                        v.Add(new Voltage("Chipset Core", 2, 0, 1));
                        v.Add(new Voltage("VIN3", 3, 0, 1));
                        v.Add(new Voltage("CPU VDD18", 4, 0, 1));
                        v.Add(new Voltage("Chipset Core +2.5V", 5, 0.5F, 1));
                        v.Add(new Voltage("3VSB", 6, 1, 10));
                        v.Add(new Voltage("VBat", 7, 0.7F, 1));
                        t.Add(new Temperature("PCIe x8", 0));
                        t.Add(new Temperature("System #2", 2));

                        for (int i = 0; i < superIO.Fans.Length; i++)
                            f.Add(new Fan("Fan #" + (i + 1), i));

                        for (int i = 0; i < superIO.Controls.Length; i++)
                            c.Add(new Control("Fan #" + (i + 1), i));

                        break;

                    case Model.Z390_AORUS_PRO: // IT879XE
                        v.Add(new Voltage("VCore", 0));
                        v.Add(new Voltage("DDRVTT AB", 1));
                        v.Add(new Voltage("Chipset Core", 2));
                        v.Add(new Voltage("VIN3", 3, true));
                        v.Add(new Voltage("VCCIO", 4));
                        v.Add(new Voltage("Voltage #7", 5, true));
                        v.Add(new Voltage("DDR VPP", 6));
                        v.Add(new Voltage("3VSB", 7, 1f, 1f));
                        v.Add(new Voltage("VBat", 8, 1f, 1f));
                        t.Add(new Temperature("PCIe x8", 0));
                        t.Add(new Temperature("EC_TEMP2", 1));
                        t.Add(new Temperature("System #2", 2));
                        f.Add(new Fan("System Fan #5 Pump", 0));
                        f.Add(new Fan("System Fan #6 Pump", 1));
                        f.Add(new Fan("System Fan #4", 2));
                        c.Add(new Control("Fan #5", 0));
                        c.Add(new Control("Fan #6", 1));
                        c.Add(new Control("Fan #4", 2));

                        break;

                    case Model.Z690_AORUS_PRO:
                        t.Add(new Temperature("PCIe x4", 0));
                        t.Add(new Temperature("EC_TEMP2", 1));
                        t.Add(new Temperature("System #2", 2));
                        f.Add(new Fan("System Fan #5 Pump", 0));
                        f.Add(new Fan("System Fan #6 Pump", 1));
                        f.Add(new Fan("System Fan #4", 2));
                        c.Add(new Control("System Fan #5 Pump", 0));
                        c.Add(new Control("System Fan #6 Pump", 1));
                        c.Add(new Control("System Fan #4", 2));
                        break;

                    default:
                        v.Add(new Voltage("Voltage #1", 0, true));
                        v.Add(new Voltage("Voltage #2", 1, true));
                        v.Add(new Voltage("Voltage #3", 2, true));
                        v.Add(new Voltage("Voltage #4", 3, true));
                        v.Add(new Voltage("Voltage #5", 4, true));
                        v.Add(new Voltage("Voltage #6", 5, true));
                        v.Add(new Voltage("Voltage #7", 6, true));
                        v.Add(new Voltage("3VSB", 7, 10, 10, 0, true));
                        v.Add(new Voltage("VBat", 8, 10, 10));

                        for (int i = 0; i < superIO.Temperatures.Length; i++)
                            t.Add(new Temperature("Temperature #" + (i + 1), i));

                        for (int i = 0; i < superIO.Fans.Length; i++)
                            f.Add(new Fan("Fan #" + (i + 1), i));

                        for (int i = 0; i < superIO.Controls.Length; i++)
                            c.Add(new Control("Fan #" + (i + 1), i));

                        break;
                }

                break;

            default:
                v.Add(new Voltage("Voltage #1", 0, true));
                v.Add(new Voltage("Voltage #2", 1, true));
                v.Add(new Voltage("Voltage #3", 2, true));
                v.Add(new Voltage("Voltage #4", 3, true));
                v.Add(new Voltage("Voltage #5", 4, true));
                v.Add(new Voltage("Voltage #6", 5, true));
                v.Add(new Voltage("Voltage #7", 6, true));
                v.Add(new Voltage("3VSB", 7, 10, 10, 0, true));
                v.Add(new Voltage("VBat", 8, 10, 10));

                for (int i = 0; i < superIO.Temperatures.Length; i++)
                    t.Add(new Temperature("Temperature #" + (i + 1), i));

                for (int i = 0; i < superIO.Fans.Length; i++)
                    f.Add(new Fan("Fan #" + (i + 1), i));

                for (int i = 0; i < superIO.Controls.Length; i++)
                    c.Add(new Control("Fan #" + (i + 1), i));

                break;
        }
    }

    private static void GetFintekConfiguration(ISuperIO superIO, Manufacturer manufacturer, Model model, IList<Voltage> v, IList<Temperature> t, IList<Fan> f, IList<Control> c)
    {
        switch (manufacturer)
        {
            case Manufacturer.EVGA:
                switch (model)
                {
                    case Model.X58_SLI_Classified: // F71882
                        v.Add(new Voltage("VCC3V", 0, 150, 150));
                        v.Add(new Voltage("Vcore", 1, 47, 100));
                        v.Add(new Voltage("DIMM", 2, 47, 100));
                        v.Add(new Voltage("CPU VTT", 3, 24, 100));
                        v.Add(new Voltage("IOH Vcore", 4, 24, 100));
                        v.Add(new Voltage("+5V", 5, 51, 12));
                        v.Add(new Voltage("+12V", 6, 56, 6.8f));
                        v.Add(new Voltage("3VSB", 7, 150, 150));
                        v.Add(new Voltage("VBat", 8, 150, 150));
                        t.Add(new Temperature("CPU", 0));
                        t.Add(new Temperature("VREG", 1));
                        t.Add(new Temperature("System", 2));
                        f.Add(new Fan("CPU Fan", 0));
                        f.Add(new Fan("Power Fan", 1));
                        f.Add(new Fan("Chassis Fan", 2));

                        break;

                    case Model.X58_3X_SLI: // F71882
                        v.Add(new Voltage("VCC3V", 0, 150, 150));
                        v.Add(new Voltage("Vcore", 1, 47, 100));
                        v.Add(new Voltage("DIMM", 2, 47, 100));
                        v.Add(new Voltage("CPU VTT", 3, 24, 100));
                        v.Add(new Voltage("IOH Vcore", 4, 24, 100));
                        v.Add(new Voltage("+5V", 5, 51, 12));
                        v.Add(new Voltage("+12V", 6, 56, 6.8f));
                        v.Add(new Voltage("3VSB", 7, 150, 150));
                        v.Add(new Voltage("VBat", 8, 150, 150));
                        t.Add(new Temperature("CPU", 0));
                        t.Add(new Temperature("VREG", 1));
                        t.Add(new Temperature("System", 2));
                        f.Add(new Fan("CPU Fan", 0));
                        f.Add(new Fan("Power Fan", 1));
                        f.Add(new Fan("Chassis Fan", 2));
                        f.Add(new Fan("Chipset Fan", 3));
                        c.Add(new Control("CPU Fan", 0));
                        c.Add(new Control("Power Fan", 1));
                        c.Add(new Control("Chassis Fan", 2));
                        c.Add(new Control("Chipset Fan", 3));

                        break;

                    default:
                        v.Add(new Voltage("VCC3V", 0, 150, 150));
                        v.Add(new Voltage("Vcore", 1));
                        v.Add(new Voltage("Voltage #3", 2, true));
                        v.Add(new Voltage("Voltage #4", 3, true));
                        v.Add(new Voltage("Voltage #5", 4, true));
                        v.Add(new Voltage("Voltage #6", 5, true));
                        v.Add(new Voltage("Voltage #7", 6, true));
                        v.Add(new Voltage("VSB3V", 7, 150, 150));
                        v.Add(new Voltage("VBat", 8, 150, 150));

                        for (int i = 0; i < superIO.Temperatures.Length; i++)
                            t.Add(new Temperature("Temperature #" + (i + 1), i));

                        for (int i = 0; i < superIO.Fans.Length; i++)
                            f.Add(new Fan("Fan #" + (i + 1), i));

                        break;
                }

                break;
            case Manufacturer.MSI:
                switch (model)
                {
                    case Model.Z77_MS7751: // F71889AD
                    case Model.Z68_MS7672: // F71889AD
                        v.Add(new Voltage("VCC3V", 0, 150, 150));
                        v.Add(new Voltage("Vcore", 1));
                        v.Add(new Voltage("GPU", 2));
                        v.Add(new Voltage("+5V", 3, 20, 4.7f));
                        v.Add(new Voltage("+12V", 4, 68, 6.8f));
                        v.Add(new Voltage("DRAM", 5, 150, 150));
                        v.Add(new Voltage("CPU IO", 6));
                        v.Add(new Voltage("+3.3V", 7, 150, 150));
                        v.Add(new Voltage("VBat", 8, 150, 150));

                        t.Add(new Temperature("CPU", 0));
                        t.Add(new Temperature("Probe", 1));
                        t.Add(new Temperature("System", 2));

                        f.Add(new Fan("CPU Fan", 0));
                        for (int i = 1; i < superIO.Fans.Length; i++)
                            f.Add(new Fan("System Fan #" + i, i));

                        c.Add(new Control("CPU Fan", 0));
                        for (int i = 1; i < superIO.Controls.Length; i++)
                            c.Add(new Control("System Fan #" + i, i));

                        break;
                    case Model.X79_MS7737: // F71889AD
                        v.Add(new Voltage("VCC3V", 0, 150, 150));
                        v.Add(new Voltage("Vcore", 1));
<<<<<<< HEAD
                        v.Add(new Voltage("CPU SA", 2));
                        v.Add(new Voltage("+5V", 3, 20, 4.7f));
                        v.Add(new Voltage("+12V", 4, 68, 6.8f));
                        v.Add(new Voltage("DRAM A/B", 5, 150, 150));
                        v.Add(new Voltage("DRAM C/D", 6, 150, 150));
                        v.Add(new Voltage("+3.3V", 7, 150, 150));
=======
                        v.Add(new Voltage("Voltage #3", 2, true));
                        v.Add(new Voltage("Voltage #4", 3, true));
                        v.Add(new Voltage("Voltage #5", 4, true));
                        v.Add(new Voltage("Voltage #6", 5, true));

                        if (superIO.Chip != Chip.F71808E)
                            v.Add(new Voltage("Voltage #7", 6, true));

                        v.Add(new Voltage("VSB3V", 7, 150, 150));
>>>>>>> 67ff1135
                        v.Add(new Voltage("VBat", 8, 150, 150));

                        t.Add(new Temperature("CPU", 0));
                        t.Add(new Temperature("Probe", 1));
                        t.Add(new Temperature("System", 2));

                        f.Add(new Fan("CPU Fan", 0));
                        for (int i = 1; i < superIO.Fans.Length; i++)
                            f.Add(new Fan("System Fan #" + i, i));

                        c.Add(new Control("CPU Fan", 0));
                        for (int i = 1; i < superIO.Controls.Length; i++)
                            c.Add(new Control("System Fan #" + i, i));

                        break;
                    default:
                        switch (superIO.Chip)
                        {
                            case Chip.F71889AD:
                                v.Add(new Voltage("VCC3V", 0, 150, 150));
                                v.Add(new Voltage("Vcore", 1));
                                v.Add(new Voltage("Voltage #3", 2));
                                v.Add(new Voltage("+5V", 3, 20, 4.7f));
                                v.Add(new Voltage("+12V", 4, 68, 6.8f));
                                v.Add(new Voltage("DRAM A/B", 5, 150, 150));
                                v.Add(new Voltage("Voltage #7", 6, true));

                                v.Add(new Voltage("VSB3V", 7, 150, 150));
                                v.Add(new Voltage("VBat", 8, 150, 150));

                                t.Add(new Temperature("CPU", 0));
                                for (int i = 1; i < superIO.Temperatures.Length; i++)
                                    t.Add(new Temperature("Temperature #" + (i + 1), i));

                                for (int i = 0; i < superIO.Fans.Length; i++)
                                    f.Add(new Fan("Fan #" + (i + 1), i));

                                for (int i = 0; i < superIO.Controls.Length; i++)
                                    c.Add(new Control("Fan Control #" + (i + 1), i));

                                break;

                            default:
                                v.Add(new Voltage("VCC3V", 0, 150, 150));
                                v.Add(new Voltage("Vcore", 1));
                                v.Add(new Voltage("Voltage #3", 2, true));
                                v.Add(new Voltage("Voltage #4", 3, true));
                                v.Add(new Voltage("Voltage #5", 4, true));
                                v.Add(new Voltage("Voltage #6", 5, true));
                                if (superIO.Chip != Chip.F71808E)
                                    v.Add(new Voltage("Voltage #7", 6, true));

                                v.Add(new Voltage("VSB3V", 7, 150, 150));
                                v.Add(new Voltage("VBat", 8, 150, 150));

                                for (int i = 0; i < superIO.Temperatures.Length; i++)
                                    t.Add(new Temperature("Temperature #" + (i + 1), i));

                                for (int i = 0; i < superIO.Fans.Length; i++)
                                    f.Add(new Fan("Fan #" + (i + 1), i));

                                for (int i = 0; i < superIO.Controls.Length; i++)
                                    c.Add(new Control("Fan Control #" + (i + 1), i));

                                break;
                        }

                        break;
                }

                break;

            default:
                v.Add(new Voltage("VCC3V", 0, 150, 150));
                v.Add(new Voltage("Vcore", 1));
                v.Add(new Voltage("Voltage #3", 2, true));
                v.Add(new Voltage("Voltage #4", 3, true));
                v.Add(new Voltage("Voltage #5", 4, true));
                v.Add(new Voltage("Voltage #6", 5, true));
                if (superIO.Chip != Chip.F71808E)
                    v.Add(new Voltage("Voltage #7", 6, true));

                v.Add(new Voltage("VSB3V", 7, 150, 150));
                v.Add(new Voltage("VBat", 8, 150, 150));

                for (int i = 0; i < superIO.Temperatures.Length; i++)
                    t.Add(new Temperature("Temperature #" + (i + 1), i));

                for (int i = 0; i < superIO.Fans.Length; i++)
                    f.Add(new Fan("Fan #" + (i + 1), i));

                for (int i = 0; i < superIO.Controls.Length; i++)
                    c.Add(new Control("Fan #" + (i + 1), i));

                break;
        }
    }

    private static void GetFintekF753XXConfiguration(ISuperIO superIO, Manufacturer manufacturer, Model model, IList<Voltage> v, IList<Temperature> t, IList<Fan> f, IList<Control> c)
    {
        switch (manufacturer)
        {
            case Manufacturer.MSI:
                switch (model)
                {
                    // Probably all MSI boards with this chip also have the F71889AD
                    case Model.Z68_MS7672:
                        v.Add(new Voltage("VCC", 0, 150, 150));
                        v.Add(new Voltage("12VIN_IMON", 0, 0, 16));
                        v.Add(new Voltage("+12VIN", 1, 200, 20));
                        v.Add(new Voltage("IMON", 2, 1000, 43));

                        t.Add(new Temperature("Temperature #1", 0));
                        t.Add(new Temperature("Temperature #2", 1));
                        if (superIO.Chip == Chip.F75387)
                            t.Add(new Temperature("Local", 2));

                        for (int i = 0; i < superIO.Fans.Length; i++)
                            f.Add(new Fan("System Fan #" + (i + 3), i));

                        for (int i = 0; i < superIO.Controls.Length; i++)
                            c.Add(new Control("System Fan #" + (i + 3), i));

                        break;

                    default:
                        v.Add(new Voltage("VCC", 0, 150, 150));
                        for (int i = 1; i < superIO.Voltages.Length; i++)
                            v.Add(new Voltage("Voltage #" + i, i, true));

                        t.Add(new Temperature("Temperature #1", 0));
                        t.Add(new Temperature("Temperature #2", 1));
                        if (superIO.Chip == Chip.F75387)
                            t.Add(new Temperature("Local", 2));

                        for (int i = 0; i < superIO.Fans.Length; i++)
                            f.Add(new Fan("System Fan #" + (i + 3), i));

                        for (int i = 0; i < superIO.Controls.Length; i++)
                            c.Add(new Control("System Fan #" + (i + 3), i));

                        break;
                }
                break;

            default:
                v.Add(new Voltage("VCC", 0, 150, 150));
                for (int i = 1; i < superIO.Voltages.Length; i++)
                    v.Add(new Voltage("Voltage #" + i, i, true));

                t.Add(new Temperature("Temperature #1", 0));
                t.Add(new Temperature("Temperature #2", 1));
                if (superIO.Chip == Chip.F75387)
                    t.Add(new Temperature("Local", 2));

                for (int i = 0; i < superIO.Fans.Length; i++)
                    f.Add(new Fan("Fan #" + (i + 1), i));

                for (int i = 0; i < superIO.Controls.Length; i++)
                    c.Add(new Control("Fan #" + (i + 1), i));

                break;
        }
    }

    private static void GetNuvotonConfigurationF(ISuperIO superIO, Manufacturer manufacturer, Model model, IList<Voltage> v, IList<Temperature> t, IList<Fan> f, IList<Control> c)
    {
        switch (manufacturer)
        {
            case Manufacturer.ASUS:
                switch (model)
                {
                    case Model.P8P67: // NCT6776F
                    case Model.P8P67_EVO: // NCT6776F
                    case Model.P8P67_PRO: // NCT6776F
                        v.Add(new Voltage("Vcore", 0));
                        v.Add(new Voltage("+12V", 1, 11, 1));
                        v.Add(new Voltage("AVCC", 2, 34, 34));
                        v.Add(new Voltage("+3.3V", 3, 34, 34));
                        v.Add(new Voltage("+5V", 4, 12, 3));
                        v.Add(new Voltage("3VSB", 7, 34, 34));
                        v.Add(new Voltage("VBat", 8, 34, 34));
                        t.Add(new Temperature("CPU", 0));
                        t.Add(new Temperature("Auxiliary", 2));
                        t.Add(new Temperature("Motherboard", 3));
                        f.Add(new Fan("Chassis Fan #1", 0));
                        f.Add(new Fan("CPU Fan", 1));
                        f.Add(new Fan("Power Fan", 2));
                        f.Add(new Fan("Chassis Fan #2", 3));
                        c.Add(new Control("Chassis Fan #2", 0));
                        c.Add(new Control("CPU Fan", 1));
                        c.Add(new Control("Chassis Fan #1", 2));

                        break;

                    case Model.P8P67_M_PRO: // NCT6776F
                        v.Add(new Voltage("Vcore", 0));
                        v.Add(new Voltage("+12V", 1, 11, 1));
                        v.Add(new Voltage("AVCC", 2, 34, 34));
                        v.Add(new Voltage("+3.3V", 3, 34, 34));
                        v.Add(new Voltage("+5V", 4, 12, 3));
                        v.Add(new Voltage("Voltage #6", 5, true));
                        v.Add(new Voltage("Voltage #7", 6, true));
                        v.Add(new Voltage("3VSB", 7, 34, 34));
                        v.Add(new Voltage("VBat", 8, 34, 34));
                        t.Add(new Temperature("CPU", 0));
                        t.Add(new Temperature("Motherboard", 3));
                        f.Add(new Fan("Chassis Fan #1", 0));
                        f.Add(new Fan("CPU Fan", 1));
                        f.Add(new Fan("Chassis Fan #2", 2));
                        f.Add(new Fan("Power Fan", 3));
                        f.Add(new Fan("Auxiliary Fan", 4));

                        break;

                    case Model.P8Z68_V_PRO: // NCT6776F
                        v.Add(new Voltage("Vcore", 0));
                        v.Add(new Voltage("+12V", 1, 11, 1));
                        v.Add(new Voltage("AVCC", 2, 34, 34));
                        v.Add(new Voltage("+3.3V", 3, 34, 34));
                        v.Add(new Voltage("+5V", 4, 12, 3));
                        v.Add(new Voltage("3VSB", 7, 34, 34));
                        v.Add(new Voltage("VBat", 8, 34, 34));
                        t.Add(new Temperature("CPU", 0));
                        t.Add(new Temperature("Auxiliary", 2));
                        t.Add(new Temperature("Motherboard", 3));

                        for (int i = 0; i < superIO.Fans.Length; i++)
                            f.Add(new Fan("Fan #" + (i + 1), i));

                        for (int i = 0; i < superIO.Controls.Length; i++)
                            c.Add(new Control("Fan #" + (i + 1), i));

                        break;

                    case Model.P9X79: // NCT6776F
                        v.Add(new Voltage("Vcore", 0));
                        v.Add(new Voltage("+12V", 1, 11, 1));
                        v.Add(new Voltage("AVCC", 2, 34, 34));
                        v.Add(new Voltage("+3.3V", 3, 34, 34));
                        v.Add(new Voltage("+5V", 4, 12, 3));
                        v.Add(new Voltage("3VSB", 7, 34, 34));
                        v.Add(new Voltage("VBat", 8, 34, 34));
                        t.Add(new Temperature("CPU", 0));
                        t.Add(new Temperature("Motherboard", 3));

                        for (int i = 0; i < superIO.Fans.Length; i++)
                            f.Add(new Fan("Fan #" + (i + 1), i));

                        for (int i = 0; i < superIO.Controls.Length; i++)
                            c.Add(new Control("Fan #" + (i + 1), i));

                        break;

                    default:
                        v.Add(new Voltage("Vcore", 0));
                        v.Add(new Voltage("Voltage #2", 1, true));
                        v.Add(new Voltage("AVCC", 2, 34, 34));
                        v.Add(new Voltage("+3.3V", 3, 34, 34));
                        v.Add(new Voltage("Voltage #5", 4, true));
                        v.Add(new Voltage("Voltage #6", 5, true));
                        v.Add(new Voltage("Voltage #7", 6, true));
                        v.Add(new Voltage("3VSB", 7, 34, 34));
                        v.Add(new Voltage("VBat", 8, 34, 34));
                        t.Add(new Temperature("CPU Core", 0));
                        t.Add(new Temperature("Temperature #1", 1));
                        t.Add(new Temperature("Temperature #2", 2));
                        t.Add(new Temperature("Temperature #3", 3));

                        for (int i = 0; i < superIO.Fans.Length; i++)
                            f.Add(new Fan("Fan #" + (i + 1), i));

                        for (int i = 0; i < superIO.Controls.Length; i++)
                            c.Add(new Control("Fan #" + (i + 1), i));

                        break;
                }

                break;
            case Manufacturer.ASRock:
                switch (model)
                {
                    case Model.B85M_DGS:
                        {
                            v.Add(new Voltage("Vcore", 0, 1, 1));
                            v.Add(new Voltage("+12V", 1, 56, 10));
                            v.Add(new Voltage("AVCC", 2, 34, 34));
                            v.Add(new Voltage("+3.3V", 3, 34, 34));
                            v.Add(new Voltage("VIN1", 4, true));
                            v.Add(new Voltage("+5V", 5, 12, 3));
                            v.Add(new Voltage("VIN3", 6, true));
                            v.Add(new Voltage("3VSB", 7, 34, 34));
                            t.Add(new Temperature("CPU", 0));
                            t.Add(new Temperature("Auxiliary", 2));
                            t.Add(new Temperature("Motherboard", 3));
                            f.Add(new Fan("Chassis Fan #1", 0));
                            f.Add(new Fan("CPU Fan", 1));
                            f.Add(new Fan("Power Fan", 2));
                            f.Add(new Fan("Chassis Fan #2", 3));
                            c.Add(new Control("Chassis Fan #2", 0));
                            c.Add(new Control("CPU Fan", 1));
                            c.Add(new Control("Chassis Fan #1", 2));
                        }

                        break;
                    case Model.Z77Pro4M: //NCT6776F
                        v.Add(new Voltage("Vcore", 0, 0, 1));
                        v.Add(new Voltage("+12V", 1, 56, 10));
                        v.Add(new Voltage("AVCC", 2, 10, 10));
                        v.Add(new Voltage("+3.3V", 3, 10, 10));
                        //v.Add(new Voltage("#Unused #4", 4, 0, 1, 0, true));
                        v.Add(new Voltage("+5V", 5, 20, 10));
                        //v.Add(new Voltage("#Unused #6", 6, 0, 1, 0, true));
                        v.Add(new Voltage("3VSB", 7, 10, 10));
                        v.Add(new Voltage("VBat", 8, 10, 10));
                        t.Add(new Temperature("CPU Core", 0));
                        t.Add(new Temperature("CPU", 1));
                        t.Add(new Temperature("Auxiliary", 2));
                        t.Add(new Temperature("Motherboard", 3));

                        for (int i = 0; i < superIO.Fans.Length; i++)
                            f.Add(new Fan("Fan #" + (i + 1), i));

                        for (int i = 0; i < superIO.Controls.Length; i++)
                            c.Add(new Control("Fan #" + (i + 1), i));

                        break;

                    default:
                        v.Add(new Voltage("Vcore", 0));
                        v.Add(new Voltage("Voltage #2", 1, true));
                        v.Add(new Voltage("AVCC", 2, 34, 34));
                        v.Add(new Voltage("+3.3V", 3, 34, 34));
                        v.Add(new Voltage("Voltage #5", 4, true));
                        v.Add(new Voltage("Voltage #6", 5, true));
                        v.Add(new Voltage("Voltage #7", 6, true));
                        v.Add(new Voltage("3VSB", 7, 34, 34));
                        v.Add(new Voltage("VBat", 8, 34, 34));
                        t.Add(new Temperature("CPU Core", 0));
                        t.Add(new Temperature("Temperature #1", 1));
                        t.Add(new Temperature("Temperature #2", 2));
                        t.Add(new Temperature("Temperature #3", 3));

                        for (int i = 0; i < superIO.Fans.Length; i++)
                            f.Add(new Fan("Fan #" + (i + 1), i));

                        for (int i = 0; i < superIO.Controls.Length; i++)
                            c.Add(new Control("Fan #" + (i + 1), i));

                        break;
                }

                break;

            default:
                v.Add(new Voltage("Vcore", 0));
                v.Add(new Voltage("Voltage #2", 1, true));
                v.Add(new Voltage("AVCC", 2, 34, 34));
                v.Add(new Voltage("+3.3V", 3, 34, 34));
                v.Add(new Voltage("Voltage #5", 4, true));
                v.Add(new Voltage("Voltage #6", 5, true));
                v.Add(new Voltage("Voltage #7", 6, true));
                v.Add(new Voltage("3VSB", 7, 34, 34));
                v.Add(new Voltage("VBat", 8, 34, 34));
                t.Add(new Temperature("CPU Core", 0));
                t.Add(new Temperature("Temperature #1", 1));
                t.Add(new Temperature("Temperature #2", 2));
                t.Add(new Temperature("Temperature #3", 3));

                for (int i = 0; i < superIO.Fans.Length; i++)
                    f.Add(new Fan("Fan #" + (i + 1), i));

                for (int i = 0; i < superIO.Controls.Length; i++)
                    c.Add(new Control("Fan #" + (i + 1), i));

                break;
        }
    }

    private static void GetNuvotonConfigurationD(ISuperIO superIO, Manufacturer manufacturer, Model model, IList<Voltage> v, IList<Temperature> t, IList<Fan> f, IList<Control> c)
    {
        switch (manufacturer)
        {
            case Manufacturer.ASRock:
                switch (model)
                {
                    case Model.A320M_HDV: //NCT6779D
                        v.Add(new Voltage("Vcore", 0, 10, 10));
                        v.Add(new Voltage("Chipset 1.05V", 1, 0, 1));
                        v.Add(new Voltage("AVCC", 2, 10, 10));
                        v.Add(new Voltage("+3.3V", 3, 10, 10));
                        v.Add(new Voltage("+12V", 4, 56, 10));
                        v.Add(new Voltage("VcoreRef", 5, 0, 1));
                        v.Add(new Voltage("DIMM", 6, 0, 1));
                        v.Add(new Voltage("3VSB", 7, 10, 10));
                        v.Add(new Voltage("VBat", 8, 10, 10));
                        //v.Add(new Voltage("#Unused #9", 9, 0, 1, 0, true));
                        //v.Add(new Voltage("#Unused #10", 10, 0, 1, 0, true));
                        //v.Add(new Voltage("#Unused #11", 11, 34, 34, 0, true));
                        v.Add(new Voltage("+5V", 12, 20, 10));
                        //v.Add(new Voltage("#Unused #13", 13, 10, 10, 0, true));
                        //v.Add(new Voltage("#Unused #14", 14, 0, 1, 0, true));

                        //t.Add(new Temperature("#Unused #0", 0));
                        //t.Add(new Temperature("#Unused #1", 1));
                        t.Add(new Temperature("Motherboard", 2));
                        //t.Add(new Temperature("#Unused #3", 3));
                        //t.Add(new Temperature("#Unused #4", 4));
                        t.Add(new Temperature("Auxiliary", 5));

                        for (int i = 0; i < superIO.Fans.Length; i++)
                            f.Add(new Fan("Fan #" + (i + 1), i));

                        for (int i = 0; i < superIO.Controls.Length; i++)
                            c.Add(new Control("Fan #" + (i + 1), i));

                        break;

                    case Model.AB350_Pro4: //NCT6779D
                    case Model.AB350M_Pro4:
                    case Model.AB350M:
                    case Model.Fatal1ty_AB350_Gaming_K4:
                    case Model.AB350M_HDV:
                    case Model.B450_Steel_Legend:
                    case Model.B450M_Steel_Legend:
                    case Model.B450_Pro4:
                    case Model.B450M_Pro4:
                        v.Add(new Voltage("Vcore", 0, 10, 10));
                        //v.Add(new Voltage("#Unused", 1, 0, 1, 0, true));
                        v.Add(new Voltage("AVCC", 2, 10, 10));
                        v.Add(new Voltage("+3.3V", 3, 10, 10));
                        v.Add(new Voltage("+12V", 4, 28, 5));
                        v.Add(new Voltage("Vcore Refin", 5, 0, 1));
                        //v.Add(new Voltage("#Unused #6", 6, 0, 1, 0, true));
                        v.Add(new Voltage("3VSB", 7, 10, 10));
                        v.Add(new Voltage("VBat", 8, 34, 34));
                        //v.Add(new Voltage("#Unused #9", 9, 0, 1, 0, true));
                        //v.Add(new Voltage("#Unused #10", 10, 0, 1, 0, true));
                        v.Add(new Voltage("Chipset 1.05V", 11, 0, 1));
                        v.Add(new Voltage("+5V", 12, 20, 10));
                        //v.Add(new Voltage("#Unused #13", 13, 0, 1, 0, true));
                        v.Add(new Voltage("+1.8V", 14, 0, 1));
                        t.Add(new Temperature("CPU Core", 0));
                        t.Add(new Temperature("CPU", 1));
                        t.Add(new Temperature("Motherboard", 2));
                        t.Add(new Temperature("Auxiliary", 3));
                        t.Add(new Temperature("VRM", 4));
                        t.Add(new Temperature("AUXTIN2", 5));
                        //t.Add(new Temperature("Temperature #6", 6));

                        for (int i = 0; i < superIO.Fans.Length; i++)
                            f.Add(new Fan("Fan #" + (i + 1), i));

                        for (int i = 0; i < superIO.Controls.Length; i++)
                            c.Add(new Control("Fan #" + (i + 1), i));

                        break;

                    case Model.X399_Phantom_Gaming_6: //NCT6779D
                        v.Add(new Voltage("Vcore", 0, 10, 10));
                        v.Add(new Voltage("Chipset 1.05V", 1, 0, 1));
                        v.Add(new Voltage("AVCC", 2, 10, 10));
                        v.Add(new Voltage("+3.3V", 3, 10, 10));
                        v.Add(new Voltage("+12V", 4, 56, 10));
                        v.Add(new Voltage("VDDCR_SOC", 5, 0, 1));
                        v.Add(new Voltage("DIMM", 6, 0, 1));
                        v.Add(new Voltage("3VSB", 7, 10, 10));
                        v.Add(new Voltage("VBat", 8, 10, 10));
                        //v.Add(new Voltage("#Unused", 9, 0, 1, 0, true));
                        //v.Add(new Voltage("#Unused", 10, 0, 1, 0, true));
                        //v.Add(new Voltage("#Unused", 11, 0, 1, 0, true));
                        v.Add(new Voltage("+5V", 12, 20, 10));
                        v.Add(new Voltage("+1.8V", 13, 10, 10));
                        //v.Add(new Voltage("unused", 14, 34, 34, 0, true));
                        t.Add(new Temperature("CPU Core", 0));
                        t.Add(new Temperature("Motherboard", 1));
                        t.Add(new Temperature("Auxiliary", 2));
                        t.Add(new Temperature("Chipset", 3));
                        t.Add(new Temperature("Core VRM", 4));
                        t.Add(new Temperature("Core SoC", 5));

                        for (int i = 0; i < superIO.Fans.Length; i++)
                            f.Add(new Fan("Fan #" + (i + 1), i));

                        for (int i = 0; i < superIO.Controls.Length; i++)
                            c.Add(new Control("Fan #" + (i + 1), i));

                        break;

                    case Model.X570_Taichi:
                        v.Add(new Voltage("Vcore", 0, 10, 10));
                        v.Add(new Voltage("Voltage #2", 1, true));
                        v.Add(new Voltage("AVCC", 2, 34, 34));
                        v.Add(new Voltage("+3.3V", 3, 34, 34));
                        v.Add(new Voltage("Voltage #5", 4, true));
                        v.Add(new Voltage("Voltage #6", 5, true));
                        v.Add(new Voltage("Voltage #7", 6, true));
                        v.Add(new Voltage("3VSB", 7, 34, 34));
                        v.Add(new Voltage("VBat", 8, 34, 34));
                        v.Add(new Voltage("VTT", 9));
                        v.Add(new Voltage("Voltage #11", 10, true));
                        v.Add(new Voltage("Voltage #12", 11, true));
                        v.Add(new Voltage("Voltage #13", 12, true));
                        v.Add(new Voltage("Voltage #14", 13, true));
                        v.Add(new Voltage("Voltage #15", 14, true));

                        t.Add(new Temperature("Motherboard", 2));
                        t.Add(new Temperature("CPU", 8));
                        t.Add(new Temperature("SB (Chipset)", 9));

                        f.Add(new Fan("Chassis #3", 0));
                        f.Add(new Fan("CPU #1", 1));
                        f.Add(new Fan("CPU #2", 2));
                        f.Add(new Fan("Chassis #1", 3));
                        f.Add(new Fan("Chassis #2", 4));
                        f.Add(new Fan("SB Fan", 5));
                        f.Add(new Fan("Chassis #4", 6));

                        c.Add(new Control("Chassis #3", 0));
                        c.Add(new Control("CPU #1", 1));
                        c.Add(new Control("CPU #2", 2));
                        c.Add(new Control("Chassis #1", 3));
                        c.Add(new Control("Chassis #2", 4));
                        c.Add(new Control("SB Fan", 5));
                        c.Add(new Control("Chassis #4", 6));

                        break;

                    case Model.X570_Phantom_Gaming_ITX:
                        v.Add(new Voltage("+12V", 0));
                        v.Add(new Voltage("+5V", 1));
                        v.Add(new Voltage("Vcore", 2));
                        v.Add(new Voltage("Voltage #1", 3));
                        v.Add(new Voltage("DIMM", 4));
                        v.Add(new Voltage("CPU I/O", 5));
                        v.Add(new Voltage("CPU SA", 6));
                        v.Add(new Voltage("Voltage #2", 7));
                        v.Add(new Voltage("AVCC3", 8));
                        v.Add(new Voltage("VTT", 9));
                        v.Add(new Voltage("VRef", 10));
                        v.Add(new Voltage("VSB", 11));
                        v.Add(new Voltage("AVSB", 12));
                        v.Add(new Voltage("VBat", 13));

                        t.Add(new Temperature("Motherboard", 0));
                        //t.Add(new Temperature("System", 1)); //Unused
                        t.Add(new Temperature("CPU", 2));
                        t.Add(new Temperature("SB (Chipset)", 3));
                        f.Add(new Fan("CPU Fan #1", 0)); //CPU_FAN1
                        f.Add(new Fan("Chassis Fan #1", 1)); //CHA_FAN1/WP
                        f.Add(new Fan("CPU Fan #2", 2)); //CPU_FAN2 (WP)
                        f.Add(new Fan("Chipset Fan", 3));

                        c.Add(new Control("CPU Fan #1", 0));
                        c.Add(new Control("Chassis Fan", 1));
                        c.Add(new Control("CPU Fan #2", 2));
                        c.Add(new Control("Chipset Fan", 3));
                        break;

                    case Model.Z790_Taichi:
                        v.Add(new Voltage("1.8V CPU Voltage", 0));
                        v.Add(new Voltage("0.82V Chipset Voltage", 1));
                        v.Add(new Voltage("+3.3V", 3, 34, 34));
                        v.Add(new Voltage("1.05V CPU Voltage", 4));
                        v.Add(new Voltage("1.05V Chipset Voltage", 12, 5, 100));

                        f.Add(new Fan("Chassis Fan #5", 0));
                        f.Add(new Fan("Chassis Fan #6", 1));
                        f.Add(new Fan("Chassis Fan #3", 6));

                        c.Add(new Control("Chassis Fan #5", 0));
                        c.Add(new Control("Chassis Fan #6", 1));
                        c.Add(new Control("Chassis Fan #3", 6));
                        break;

                    default:
                        v.Add(new Voltage("Vcore", 0, 10, 10));
                        v.Add(new Voltage("Voltage #2", 1, true));
                        v.Add(new Voltage("AVCC", 2, 34, 34));
                        v.Add(new Voltage("+3.3V", 3, 34, 34));
                        v.Add(new Voltage("Voltage #5", 4, true));
                        v.Add(new Voltage("Voltage #6", 5, true));
                        v.Add(new Voltage("Voltage #7", 6, true));
                        v.Add(new Voltage("3VSB", 7, 34, 34));
                        v.Add(new Voltage("VBat", 8, 34, 34));
                        v.Add(new Voltage("VTT", 9));
                        v.Add(new Voltage("Voltage #11", 10, true));
                        v.Add(new Voltage("Voltage #12", 11, true));
                        v.Add(new Voltage("Voltage #13", 12, true));
                        v.Add(new Voltage("Voltage #14", 13, true));
                        v.Add(new Voltage("Voltage #15", 14, true));
                        t.Add(new Temperature("CPU Core", 0));
                        t.Add(new Temperature("Temperature #1", 1));
                        t.Add(new Temperature("Temperature #2", 2));
                        t.Add(new Temperature("Temperature #3", 3));
                        t.Add(new Temperature("Temperature #4", 4));
                        t.Add(new Temperature("Temperature #5", 5));
                        t.Add(new Temperature("Temperature #6", 6));

                        for (int i = 0; i < superIO.Fans.Length; i++)
                            f.Add(new Fan("Fan #" + (i + 1), i));

                        for (int i = 0; i < superIO.Controls.Length; i++)
                            c.Add(new Control("Fan #" + (i + 1), i));

                        break;
                }

                break;
            case Manufacturer.ASUS:
                string[] fanControlNames;
                switch (model)
                {
                    case Model.P8Z77_V: // NCT6779D
                        v.Add(new Voltage("Vcore", 0));
                        v.Add(new Voltage("Voltage #2", 1, true));
                        v.Add(new Voltage("AVCC", 2, 34, 34));
                        v.Add(new Voltage("+3.3V", 3, 34, 34));
                        v.Add(new Voltage("Voltage #5", 4, true));
                        v.Add(new Voltage("Voltage #6", 5, true));
                        v.Add(new Voltage("Voltage #7", 6, true));
                        v.Add(new Voltage("3VSB", 7, 34, 34));
                        v.Add(new Voltage("VBat", 8, 34, 34));
                        v.Add(new Voltage("VTT", 9));
                        v.Add(new Voltage("Voltage #11", 10, true));
                        v.Add(new Voltage("Voltage #12", 11, true));
                        v.Add(new Voltage("Voltage #13", 12, true));
                        v.Add(new Voltage("Voltage #14", 13, true));
                        v.Add(new Voltage("Voltage #15", 14, true));
                        t.Add(new Temperature("CPU Core", 0));
                        t.Add(new Temperature("Auxiliary", 1));
                        t.Add(new Temperature("Motherboard", 2));
                        f.Add(new Fan("Chassis Fan #1", 0));
                        f.Add(new Fan("CPU Fan", 1));
                        f.Add(new Fan("Chassis Fan #2", 2));
                        f.Add(new Fan("Chassis Fan #3", 3));
                        c.Add(new Control("Chassis Fan #1", 0));
                        c.Add(new Control("CPU Fan", 1));
                        c.Add(new Control("Chassis Fan #2", 2));
                        c.Add(new Control("Chassis Fan #3", 3));

                        break;

                    case Model.ROG_MAXIMUS_X_APEX: // NCT6793D
                        v.Add(new Voltage("Vcore", 0, 2, 2));
                        v.Add(new Voltage("+5V", 1, 4, 1));
                        v.Add(new Voltage("AVSB", 2, 34, 34));
                        v.Add(new Voltage("+3.3V", 3, 34, 34));
                        v.Add(new Voltage("+12V", 4, 11, 1));
                        v.Add(new Voltage("Voltage #6", 5, true));
                        v.Add(new Voltage("CPU Graphics", 6, 2, 2));
                        v.Add(new Voltage("3VSB", 7, 34, 34));
                        v.Add(new Voltage("VBat", 8, 34, 34));
                        v.Add(new Voltage("VTT", 9));
                        v.Add(new Voltage("DIMM", 10, 1, 1));
                        v.Add(new Voltage("VCCSA", 11));
                        v.Add(new Voltage("PCH Core", 12));
                        v.Add(new Voltage("CPU PLLs", 13));
                        v.Add(new Voltage("CPU VCCIO/IMC", 14));
                        t.Add(new Temperature("CPU (PECI)", 0));
                        t.Add(new Temperature("T2", 1));
                        t.Add(new Temperature("T1", 2));
                        t.Add(new Temperature("CPU", 3));
                        t.Add(new Temperature("PCH", 4));
                        t.Add(new Temperature("Temperature #4", 5));
                        t.Add(new Temperature("Temperature #5", 6));
                        f.Add(new Fan("Chassis Fan #1", 0));
                        f.Add(new Fan("CPU Fan", 1));
                        f.Add(new Fan("Chassis Fan #2", 2));
                        f.Add(new Fan("Chassis Fan #3", 3));
                        f.Add(new Fan("AIO Pump", 4));
                        c.Add(new Control("Chassis Fan #1", 0));
                        c.Add(new Control("CPU Fan", 1));
                        c.Add(new Control("Chassis Fan #2", 2));
                        c.Add(new Control("Chassis Fan #3", 3));
                        c.Add(new Control("AIO Pump", 4));

                        break;

                    case Model.Z170_A: //NCT6793D
                        v.Add(new Voltage("Vcore", 0, 2, 2));
                        v.Add(new Voltage("+5V", 1, 4, 1));
                        v.Add(new Voltage("AVSB", 2, 34, 34));
                        v.Add(new Voltage("+3.3V", 3, 34, 34));
                        v.Add(new Voltage("+12V", 4, 11, 1));
                        v.Add(new Voltage("Voltage #6", 5, 0, 1, 0, true));
                        v.Add(new Voltage("CPU Graphics", 6, 2, 2));
                        v.Add(new Voltage("3VSB_ATX", 7, 34, 34));
                        v.Add(new Voltage("VBat", 8, 34, 34));
                        v.Add(new Voltage("VTT", 9));
                        v.Add(new Voltage("DIMM", 10, 1, 1));
                        v.Add(new Voltage("VCCSA", 11));
                        v.Add(new Voltage("PCH Core", 12));
                        v.Add(new Voltage("CPU PLLs", 13));
                        v.Add(new Voltage("CPU VCCIO/IMC", 14));
                        t.Add(new Temperature("CPU (PECI)", 0));
                        t.Add(new Temperature("CPU", 1));
                        t.Add(new Temperature("Motherboard", 2));
                        t.Add(new Temperature("CPU", 3));
                        t.Add(new Temperature("PCH", 4));
                        t.Add(new Temperature("Temperature #4", 5));
                        t.Add(new Temperature("Temperature #5", 6));

                        // CPU Fan Optional uses the same fancontrol as CPU Fan.
                        // Water Pump speed can only be read from the EC.
                        string[] fanNames = { "Chassis Fan 1", "CPU Fan", "Chassis Fan 2", "Chassis Fan 3", "Chassis Fan 4", "CPU Fan Optional" };
                        fanControlNames = new[] { "Chassis Fan 1", "CPU Fan", "Chassis Fan 2", "Chassis Fan 3", "Chassis Fan 4", "Water Pump" };

                        for (int i = 0; i < fanNames.Length; i++)
                            f.Add(new Fan(fanNames[i], i));

                        for (int i = 0; i < fanControlNames.Length; i++)
                            c.Add(new Control(fanControlNames[i], i));

                        break;

                    case Model.TUF_GAMING_B550M_PLUS_WIFI: //NCT6798D
                        v.Add(new Voltage("Vcore", 0));
                        v.Add(new Voltage("Voltage #2", 1, true));
                        v.Add(new Voltage("AVCC", 2, 34, 34));
                        v.Add(new Voltage("+3.3V", 3, 34, 34));
                        v.Add(new Voltage("Voltage #5", 4, true));
                        v.Add(new Voltage("Voltage #6", 5, true));
                        v.Add(new Voltage("Voltage #7", 6, true));
                        v.Add(new Voltage("3VSB", 7, 34, 34));
                        v.Add(new Voltage("VBat", 8, 34, 34));
                        v.Add(new Voltage("VTT", 9));
                        v.Add(new Voltage("Voltage #11", 10, true));
                        v.Add(new Voltage("Voltage #12", 11, true));
                        v.Add(new Voltage("Voltage #13", 12, true));
                        v.Add(new Voltage("Voltage #14", 13, true));
                        v.Add(new Voltage("Voltage #15", 14, true));
                        t.Add(new Temperature("PECI 0", 0));
                        t.Add(new Temperature("CPU", 1));
                        t.Add(new Temperature("System", 2));
                        t.Add(new Temperature("AUX 0", 3));
                        t.Add(new Temperature("AUX 1", 4));
                        t.Add(new Temperature("AUX 2", 5));
                        t.Add(new Temperature("AUX 3", 6));
                        t.Add(new Temperature("AUX 4", 7));
                        t.Add(new Temperature("SMBus 0", 8));
                        t.Add(new Temperature("SMBus 1", 9));
                        t.Add(new Temperature("PECI 1", 10));
                        t.Add(new Temperature("PCH Chip CPU Max", 11));
                        t.Add(new Temperature("PCH Chip", 12));
                        t.Add(new Temperature("PCH CPU", 13));
                        t.Add(new Temperature("PCH MCH", 14));
                        t.Add(new Temperature("Agent 0 DIMM 0", 15));
                        t.Add(new Temperature("Agent 0 DIMM 1", 16));
                        t.Add(new Temperature("Agent 1 DIMM 0", 17));
                        t.Add(new Temperature("Agent 1 DIMM 1", 18));
                        t.Add(new Temperature("Device 0", 19));
                        t.Add(new Temperature("Device 1", 20));
                        t.Add(new Temperature("PECI 0 Calibrated", 21));
                        t.Add(new Temperature("PECI 1 Calibrated", 22));
                        t.Add(new Temperature("Virtual", 23));

                        for (int i = 0; i < superIO.Fans.Length; i++)
                            f.Add(new Fan("Fan #" + (i + 1), i));

                        for (int i = 0; i < superIO.Controls.Length; i++)
                            c.Add(new Control("Fan #" + (i + 1), i));

                        break;

                    case Model.ROG_CROSSHAIR_VIII_HERO: // NCT6798D
                    case Model.ROG_CROSSHAIR_VIII_HERO_WIFI: // NCT6798D
                    case Model.ROG_CROSSHAIR_VIII_DARK_HERO: // NCT6798D
                    case Model.ROG_CROSSHAIR_VIII_FORMULA: // NCT6798D
                        v.Add(new Voltage("Vcore", 0));
                        v.Add(new Voltage("Voltage #2", 1, true));
                        v.Add(new Voltage("AVCC", 2, 34, 34));
                        v.Add(new Voltage("+3.3V", 3, 34, 34));
                        v.Add(new Voltage("Voltage #5", 4, true));
                        v.Add(new Voltage("Voltage #6", 5, true));
                        v.Add(new Voltage("CPU SoC", 6));
                        v.Add(new Voltage("3VSB", 7, 34, 34));
                        v.Add(new Voltage("VBat", 8, 34, 34));
                        v.Add(new Voltage("VTT", 9));
                        v.Add(new Voltage("Voltage #11", 10, true));
                        v.Add(new Voltage("Voltage #12", 11, true));
                        v.Add(new Voltage("Voltage #13", 12, true));
                        v.Add(new Voltage("DRAM", 13));
                        v.Add(new Voltage("Voltage #15", 14, true));
                        t.Add(new Temperature("PECI 0", 0));
                        t.Add(new Temperature("CPU", 1));
                        t.Add(new Temperature("Motherboard", 2));
                        t.Add(new Temperature("AUX 0", 3));
                        t.Add(new Temperature("AUX 1", 4));
                        t.Add(new Temperature("AUX 2", 5));
                        t.Add(new Temperature("AUX 3", 6));
                        t.Add(new Temperature("AUX 4", 7));
                        t.Add(new Temperature("SMBus 0", 8));
                        t.Add(new Temperature("SMBus 1", 9));
                        t.Add(new Temperature("PECI 1", 10));
                        t.Add(new Temperature("PCH Chip CPU Max", 11));
                        t.Add(new Temperature("PCH Chip", 12));
                        t.Add(new Temperature("PCH CPU", 13));
                        t.Add(new Temperature("PCH MCH", 14));
                        t.Add(new Temperature("Agent 0 DIMM 0", 15));
                        t.Add(new Temperature("Agent 0 DIMM 1", 16));
                        t.Add(new Temperature("Agent 1 DIMM 0", 17));
                        t.Add(new Temperature("Agent 1 DIMM 1", 18));
                        t.Add(new Temperature("Device 0", 19));
                        t.Add(new Temperature("Device 1", 20));
                        t.Add(new Temperature("PECI 0 Calibrated", 21));
                        t.Add(new Temperature("PECI 1 Calibrated", 22));
                        t.Add(new Temperature("Virtual", 23));

                        fanControlNames = new[] { "Chassis Fan 1", "CPU Fan", "Chassis Fan 2", "Chassis Fan 3", "High Amp Fan", "Waterpump", "AIO Pump" };
                        System.Diagnostics.Debug.Assert(fanControlNames.Length == superIO.Fans.Length,
                                                        $"Expected {fanControlNames.Length} fan register in the SuperIO chip");

                        System.Diagnostics.Debug.Assert(superIO.Fans.Length == superIO.Controls.Length,
                                                        "Expected counts of cans controls and fan speed registers to be equal");

                        for (int i = 0; i < fanControlNames.Length; i++)
                            f.Add(new Fan(fanControlNames[i], i));

                        for (int i = 0; i < fanControlNames.Length; i++)
                            c.Add(new Control(fanControlNames[i], i));

                        break;

                    case Model.ROG_MAXIMUS_XI_FORMULA: //NC6798D
                        v.Add(new Voltage("Vcore", 0));
                        v.Add(new Voltage("+5V", 1, 4, 1));
                        v.Add(new Voltage("AVSB", 2, 34, 34));
                        v.Add(new Voltage("+3.3V", 3, 34, 34));
                        v.Add(new Voltage("+12V", 4, 11, 1));
                        v.Add(new Voltage("VIN8", 5));
                        v.Add(new Voltage("CPU Graphics", 6));
                        v.Add(new Voltage("3VSB", 7, 34, 34));
                        v.Add(new Voltage("VBat", 8, 34, 34));
                        v.Add(new Voltage("VTT", 9, 1, 1));
                        v.Add(new Voltage("DIMM", 10));
                        v.Add(new Voltage("CPU VCCIO", 11, 1, 1));
                        v.Add(new Voltage("PCH Core", 12));
                        v.Add(new Voltage("CPU PLLs", 13));
                        v.Add(new Voltage("CPU VCCSA", 14));
                        
                        t.Add(new Temperature("Motherboard", 0));
                        t.Add(new Temperature("CPU", 1));
                        t.Add(new Temperature("Motherboard", 2));
                        t.Add(new Temperature("CPU (Weighted)", 6));
                        t.Add(new Temperature("CPU (PECI)", 7));
                        t.Add(new Temperature("CPU", 8));
                        
                        fanControlNames = new[] { "Chassis Fan 1", "CPU Fan", "Chassis Fan 2", "Chassis Fan 3", "High Amp Fan", "Water Pump+", "AIO Pump" };
                        System.Diagnostics.Debug.Assert(fanControlNames.Length == superIO.Fans.Length,
                                                        $"Expected {fanControlNames.Length} fan register in the SuperIO chip");

                        System.Diagnostics.Debug.Assert(superIO.Fans.Length == superIO.Controls.Length,
                                                        "Expected counts of cans controls and fan speed registers to be equal");
                        
                        for (int i = 0; i < fanControlNames.Length; i++)
                            f.Add(new Fan(fanControlNames[i], i));

                        for (int i = 0; i < fanControlNames.Length; i++)
                            c.Add(new Control(fanControlNames[i], i));
                        
                        break;
                    
                    case Model.ROG_MAXIMUS_X_HERO_WIFI_AC: //NCT6793D
                        v.Add(new Voltage("Vcore", 0, 2, 2));
                        v.Add(new Voltage("+5V", 1, 4, 1));
                        v.Add(new Voltage("AVSB", 2, 34, 34));
                        v.Add(new Voltage("+3.3V", 3, 34, 34));
                        v.Add(new Voltage("+12V", 4, 11, 1));
                        v.Add(new Voltage("Voltage #6", 5, true));
                        v.Add(new Voltage("CPU Graphics", 6, 2, 2));
                        v.Add(new Voltage("3VSB", 7, 34, 34));
                        v.Add(new Voltage("VBat", 8, 34, 34));
                        v.Add(new Voltage("VTT", 9));
                        v.Add(new Voltage("DIMM", 10, 1, 1));
                        v.Add(new Voltage("VCCSA", 11));
                        v.Add(new Voltage("PCH Core", 12));
                        v.Add(new Voltage("CPU PLLs", 13));
                        v.Add(new Voltage("CPU VCCIO/IMC", 14));
                        t.Add(new Temperature("CPU (PECI)", 0));
                        t.Add(new Temperature("T2", 1));
                        t.Add(new Temperature("Motherboard", 2)); //Verified via BIOS and HWinfo. HWinfo had T1 and Motherboard, but thye were the same.
                        t.Add(new Temperature("Temperature #3", 4));
                        t.Add(new Temperature("Temperature #4", 5));
                        t.Add(new Temperature("Temperature #5", 6));

                        // note: CPU_Opt, W_Pump+, EXT_FAN 1 & 2 are on the ASUS EC controller. Together with VRM og PCH temperatures. And additional voltages and power
                        fanControlNames = new[] { "Chassis Fan 1", "CPU Fan", "Chassis Fan 2", "Chassis Fan 3", "AIO Pump", "HAMP" };

                        for (int i = 0; i < fanControlNames.Length; i++)
                            f.Add(new Fan(fanControlNames[i], i));

                        for (int i = 0; i < fanControlNames.Length; i++)
                            c.Add(new Control(fanControlNames[i], i));

                        break;

                    case Model.ROG_MAXIMUS_Z690_FORMULA: //NCT6798D
                        v.Add(new Voltage("Vcore", 0));
                        v.Add(new Voltage("+5V", 1, 4, 1));
                        v.Add(new Voltage("AVSB", 2, 34, 34));
                        v.Add(new Voltage("3VCC", 3, 34, 34));
                        v.Add(new Voltage("+12V", 4, 11, 1));
                        v.Add(new Voltage("IVR Atom L2 Cluster #1", 5));
                        v.Add(new Voltage("Voltage #7", 6));
                        v.Add(new Voltage("3VSB", 7, 34, 34));
                        v.Add(new Voltage("VBat", 8, 34, 34));
                        v.Add(new Voltage("VTT", 9, 1, 1));
                        v.Add(new Voltage("Voltage #11", 10));
                        v.Add(new Voltage("IVR Atom L2 Cluster #0", 11, 1, 1));
                        v.Add(new Voltage("PCH", 12));
                        v.Add(new Voltage("Voltage #14", 13));
                        v.Add(new Voltage("Voltage #15", 14));

                        t.Add(new Temperature("Temperature #1", 0));
                        t.Add(new Temperature("CPU", 1));
                        t.Add(new Temperature("Motherboard", 2));
                        t.Add(new Temperature("Temperature #4", 4));
                        t.Add(new Temperature("Temperature #5", 5));
                        t.Add(new Temperature("Temperature #6", 6));
                        t.Add(new Temperature("Temperature #7", 7));
                        t.Add(new Temperature("PCH", 12));
                        t.Add(new Temperature("Temperature #9", 21));

                        fanControlNames = new[] { "Chassis Fan 1", "CPU Fan", "Chassis Fan 2", "Chassis Fan 3", "Chassis Fan 4", "Waterpump", "AIO Pump" };

                        System.Diagnostics.Debug.Assert(fanControlNames.Length == superIO.Fans.Length,
                                                        $"Expected {fanControlNames.Length} fan register in the SuperIO chip");

                        System.Diagnostics.Debug.Assert(superIO.Fans.Length == superIO.Controls.Length,
                                                        "Expected counts of cans controls and fan speed registers to be equal");

                        for (int i = 0; i < fanControlNames.Length; i++)
                            f.Add(new Fan(fanControlNames[i], i));

                        for (int i = 0; i < fanControlNames.Length; i++)
                            c.Add(new Control(fanControlNames[i], i));

                        break;

                    case Model.ROG_MAXIMUS_Z690_HERO: //NCT6798D
                        v.Add(new Voltage("Vcore", 0));
                        v.Add(new Voltage("+5V", 1, 4, 1));
                        v.Add(new Voltage("AVSB", 2, 34, 34));
                        v.Add(new Voltage("3VCC", 3, 34, 34));
                        v.Add(new Voltage("+12V", 4, 11, 1));
                        v.Add(new Voltage("IVR Atom L2 Cluster #1", 5));
                        v.Add(new Voltage("Voltage #7", 6));
                        v.Add(new Voltage("3VSB", 7, 34, 34));
                        v.Add(new Voltage("VBat", 8, 34, 34));
                        v.Add(new Voltage("VTT", 9, 1, 1));
                        v.Add(new Voltage("Voltage #11", 10));
                        v.Add(new Voltage("IVR Atom L2 Cluster #0", 11, 1, 1));
                        v.Add(new Voltage("PCH", 12));
                        v.Add(new Voltage("Voltage #14 ", 13));
                        v.Add(new Voltage("Voltage #15", 14));

                        t.Add(new Temperature("CPU Package", 0)); // Matches CPU Package in HWinfo & Armoury Crate.
                        t.Add(new Temperature("CPU (Weighted)",
                                              1)); // Unsure about this one. HWinfo & Armoury Crate doesn't have anything that match my values. Varies from 34 (idle) to 42C (under load). Hwinfo is 31-32C for same.

                        t.Add(new Temperature("Motherboard", 2)); // Matches MB in HWinfo & Armoury Crate.
                        //t.Add(new Temperature("Temperature #4", 4));  // Constant at 15C
                        //t.Add(new Temperature("Temperature #5", 5));  // Varies from 15C to 123C. Probably bogus
                        //t.Add(new Temperature("Temperature #6", 6));  // Constant at 32C
                        //t.Add(new Temperature("Temperature #7", 7));  // Varies from 14C to 124C. Probably bogus
                        t.Add(new Temperature("PCH", 12)); // Chipset. Match HWinfo & Armoury Crate
                        t.Add(new Temperature("CPU", 21)); // Matches CPU in HWinfo & Armoury Crate.

                        // note that CPU Opt Fan is on the ASUS EC controller. Together with VRM, T_Sensor, WaterIn, WaterOut and WaterFlow + additional sensors.
                        fanControlNames = new[] { "Chassis Fan 1", "CPU Fan", "Chassis Fan 2", "Chassis Fan 3", "Chassis Fan 4", "Waterpump", "AIO Pump" };

                        System.Diagnostics.Debug.Assert(fanControlNames.Length == superIO.Fans.Length,
                                                        $"Expected {fanControlNames.Length} fan register in the SuperIO chip");

                        System.Diagnostics.Debug.Assert(superIO.Fans.Length == superIO.Controls.Length,
                                                        "Expected counts of cans controls and fan speed registers to be equal");

                        for (int i = 0; i < fanControlNames.Length; i++)
                            f.Add(new Fan(fanControlNames[i], i));

                        for (int i = 0; i < fanControlNames.Length; i++)
                            c.Add(new Control(fanControlNames[i], i));

                        break;

                    case Model.ROG_MAXIMUS_Z690_EXTREME_GLACIAL: //NCT6798D
                        v.Add(new Voltage("Vcore", 0));
                        v.Add(new Voltage("+5V", 1, 4, 1));
                        v.Add(new Voltage("AVSB", 2, 34, 34));
                        v.Add(new Voltage("3VCC", 3, 34, 34));
                        v.Add(new Voltage("+12V", 4, 11, 1));
                        v.Add(new Voltage("IVR Atom L2 Cluster #1", 5));
                        v.Add(new Voltage("Voltage #7", 6));
                        v.Add(new Voltage("3VSB", 7, 34, 34));
                        v.Add(new Voltage("VBat", 8, 34, 34));
                        v.Add(new Voltage("VTT", 9, 1, 1));
                        v.Add(new Voltage("Voltage #11", 10));
                        v.Add(new Voltage("IVR Atom L2 Cluster #0", 11, 1, 1));
                        v.Add(new Voltage("PCH", 12));
                        v.Add(new Voltage("Voltage #14", 13));
                        v.Add(new Voltage("Voltage #15", 14));

                        t.Add(new Temperature("Temperature #1", 0));
                        t.Add(new Temperature("CPU", 1));
                        t.Add(new Temperature("Motherboard", 2));
                        //t.Add(new Temperature("Temperature 03", 3));
                        t.Add(new Temperature("Temperature #4", 4));
                        t.Add(new Temperature("Temperature #5", 5));
                        t.Add(new Temperature("Temperature #6", 6));
                        t.Add(new Temperature("Temperature #7", 7));
                        //t.Add(new Temperature("Temperature 08", 8));
                        //t.Add(new Temperature("Temperature 09", 9));
                        //t.Add(new Temperature("Temperature 10", 10));
                        //t.Add(new Temperature("Temperature 11", 11));
                        t.Add(new Temperature("PCH", 12));
                        //t.Add(new Temperature("Temperature 13", 13));
                        //t.Add(new Temperature("Temperature 14", 14));
                        //t.Add(new Temperature("Temperature 15", 15));
                        //t.Add(new Temperature("Temperature 16", 16));
                        //t.Add(new Temperature("Temperature 17", 17));
                        //t.Add(new Temperature("Temperature 18", 18));
                        //t.Add(new Temperature("Temperature 19", 19));
                        //t.Add(new Temperature("Temperature 20", 20));
                        t.Add(new Temperature("Temperature #9", 21));

                        fanControlNames = new[] { "Chassis Fan 1", "CPU Fan", "Radiator Fan 1", "Radiator Fan 2", "Chassis Fan 2", "Water Pump 1", "Water Pump 2" };
                        System.Diagnostics.Debug.Assert(fanControlNames.Length == superIO.Fans.Length,
                                                        $"Expected {fanControlNames.Length} fan register in the SuperIO chip");

                        System.Diagnostics.Debug.Assert(superIO.Fans.Length == superIO.Controls.Length,
                                                        "Expected counts of fan controls and fan speed registers to be equal");

                        for (int i = 0; i < fanControlNames.Length; i++)
                            f.Add(new Fan(fanControlNames[i], i));

                        for (int i = 0; i < fanControlNames.Length; i++)
                            c.Add(new Control(fanControlNames[i], i));

                        break;

                    case Model.ROG_MAXIMUS_Z790_HERO: //NCT6798D
                        t.Add(new Temperature("CPU Package", 0));
                        t.Add(new Temperature("VRM", 1));
                        t.Add(new Temperature("Motherboard", 2));
                        //t.Add(new Temperature("Temperature #3", 3));
                        //t.Add(new Temperature("Temperature #4", 4));
                        //t.Add(new Temperature("Temperature #5", 5));
                        //t.Add(new Temperature("Temperature #6", 6));
                        //t.Add(new Temperature("Temperature #7", 7));
                        t.Add(new Temperature("Temperature #8", 8));
                        t.Add(new Temperature("Temperature #9", 9));
                        t.Add(new Temperature("Temperature #10", 10));
                        t.Add(new Temperature("Temperature #11", 11));
                        t.Add(new Temperature("Chipset", 12));
                        t.Add(new Temperature("Temperature #13", 13));
                        t.Add(new Temperature("Temperature #14", 14));
                        t.Add(new Temperature("Temperature #15", 15));
                        t.Add(new Temperature("Temperature #16", 16));
                        t.Add(new Temperature("Temperature #17", 17));
                        t.Add(new Temperature("Temperature #18", 18));
                        t.Add(new Temperature("Temperature #19", 19));
                        t.Add(new Temperature("Temperature #20", 20));
                        t.Add(new Temperature("CPU", 21));

                        for (int i = 0; i < superIO.Fans.Length; i++)
                            f.Add(new Fan("Fan #" + (i + 1), i));

                        for (int i = 0; i < superIO.Controls.Length; i++)
                            c.Add(new Control("Fan #" + (i + 1), i));

                        break;

                    case Model.ROG_STRIX_B550_I_GAMING: //NCT6798D
                        v.Add(new Voltage("Vcore", 0, 10, 10));
                        v.Add(new Voltage("+5V", 1, 4, 1)); //Probably not updating properly
                        v.Add(new Voltage("AVCC", 2, 10, 10));
                        v.Add(new Voltage("+3.3V", 3, 34, 34));
                        v.Add(new Voltage("+12V", 4, 11, 1)); //Probably not updating properly
                        //v.Add(new Voltage("#Unused #5", 5, 0, 1, 0, true));
                        //v.Add(new Voltage("#Unused #6", 6, 0, 1, 0, true));
                        v.Add(new Voltage("3VSB", 7, 34, 34));
                        v.Add(new Voltage("VBat", 8, 34, 34));
                        v.Add(new Voltage("VTT", 9));
                        //v.Add(new Voltage("#Unused #9", 9, 0, 1, 0, true));
                        //v.Add(new Voltage("#Unused #10", 10, 0, 1, 0, true));
                        //v.Add(new Voltage("#Unused #11", 11, 0, 1, 0, true));
                        //v.Add(new Voltage("#Unused #12", 12, 0, 1, 0, true));
                        //v.Add(new Voltage("#Unused #13", 13, 0, 1, 0, true));
                        //v.Add(new Voltage("#Unused #14", 14, 0, 1, 0, true));

                        t.Add(new Temperature("CPU", 1));
                        t.Add(new Temperature("Motherboard", 2));
                        //t.Add(new Temperature("AUX 0", 3)); //No software from Asus reports this temperature ~82C
                        //t.Add(new Temperature("#Unused 4", 4));
                        //t.Add(new Temperature("#Unused 5", 5));
                        //t.Add(new Temperature("#Unused 6", 6));
                        //t.Add(new Temperature("#Unused 7", 7));
                        //t.Add(new Temperature("#Unused 8", 8));
                        //t.Add(new Temperature("#Unused 9", 9));
                        //t.Add(new Temperature("#Unused 10", 10));
                        t.Add(new Temperature("PCH Chip CPU Max", 11));
                        t.Add(new Temperature("PCH Chip", 12));
                        t.Add(new Temperature("PCH CPU", 13));
                        t.Add(new Temperature("PCH MCH", 14));
                        t.Add(new Temperature("Agent 0 DIMM 0", 15));
                        //t.Add(new Temperature("Agent 0 DIMM 1", 16));
                        t.Add(new Temperature("Agent 1 DIMM 0", 17));
                        //t.Add(new Temperature("Agent 1 DIMM 1", 18));
                        t.Add(new Temperature("Device 0", 19));
                        t.Add(new Temperature("Device 1", 20));
                        t.Add(new Temperature("PECI 0 Calibrated", 21));
                        t.Add(new Temperature("PECI 1 Calibrated", 22));
                        t.Add(new Temperature("Virtual", 23));

                        for (int i = 0; i < superIO.Fans.Length; i++)
                        {
                            switch (i)
                            {
                                case 0:
                                    f.Add(new Fan("Chassis Fan", 0));
                                    break;
                                case 1:
                                    f.Add(new Fan("CPU Fan", 1));
                                    break;
                                case 4:
                                    f.Add(new Fan("AIO Pump", 4));
                                    break;
                            }
                        }

                        for (int i = 0; i < superIO.Controls.Length; i++)
                        {
                            switch (i)
                            {
                                case 0:
                                    c.Add(new Control("Chassis Fan", 0));
                                    break;
                                case 1:
                                    c.Add(new Control("CPU Fan", 1));
                                    break;
                                case 4:
                                    c.Add(new Control("AIO Pump", 4));
                                    break;
                            }
                        }

                        break;

                    case Model.ROG_ZENITH_II_EXTREME: // NCT6798D
                        // Voltage = value + (value - Vf) * Ri / Rf.
                        v.Add(new Voltage("Vcore", 0));
                        v.Add(new Voltage("+5V", 1, 4, 1));
                        v.Add(new Voltage("+3.3V", 3, 34, 34));
                        v.Add(new Voltage("+12V", 4, 6, 1));
                        v.Add(new Voltage("DIMM Voltage CD", 11, 10, 10));
                        v.Add(new Voltage("DIMM Voltage AB", 13));
                        v.Add(new Voltage("1.8V PPL Voltage", 14));

                        t.Add(new Temperature("CPU", 1));
                        t.Add(new Temperature("Motherboard", 2));
                        t.Add(new Temperature("Temperature #3", 3));
                        t.Add(new Temperature("Temperature #4", 4));
                        t.Add(new Temperature("Temperature #5", 5));
                        t.Add(new Temperature("Temperature #6", 6));
                        t.Add(new Temperature("Temperature #7", 7));
                        t.Add(new Temperature("Temperature #21", 21));

                        for (int i = 0; i < superIO.Fans.Length; i++)
                        {
                            switch (i)
                            {
                                case 0:
                                    f.Add(new Fan("Chassis Fan", 0));
                                    break;
                                case 1:
                                    f.Add(new Fan("CPU Fan", 1));
                                    break;
                                case 2:
                                    f.Add(new Fan("CPU Optional Fan", 2));
                                    break;
                                case 4:
                                    f.Add(new Fan("AIO Pump", 4));
                                    break;
                            }
                        }

                        for (int i = 0; i < superIO.Controls.Length; i++)
                        {
                            switch (i)
                            {
                                case 0:
                                    c.Add(new Control("Chassis Fan", 0));
                                    break;
                                case 1:
                                    c.Add(new Control("CPU Fan", 1));
                                    break;
                                case 2:
                                    c.Add(new Control("CPU Optional Fan", 2));
                                    break;
                                case 4:
                                    c.Add(new Control("AIO Pump", 4));
                                    break;
                            }
                        }

                        break;

                    case Model.ROG_STRIX_X570_I_GAMING: //NCT6798D
                        v.Add(new Voltage("Vcore", 0, 10, 10));
                        v.Add(new Voltage("+5V", 1, 4, 1)); //Probably not updating properly
                        v.Add(new Voltage("AVCC", 2, 10, 10));
                        v.Add(new Voltage("+3.3V", 3, 34, 34));
                        v.Add(new Voltage("+12V", 4, 11, 1)); //Probably not updating properly
                        v.Add(new Voltage("3VSB", 7, 34, 34));
                        v.Add(new Voltage("VBat", 8, 34, 34));
                        v.Add(new Voltage("VTT", 9));
                        t.Add(new Temperature("CPU", 1));
                        t.Add(new Temperature("Motherboard", 2));
                        t.Add(new Temperature("Temperature #3", 3));
                        t.Add(new Temperature("Temperature #4", 4));
                        t.Add(new Temperature("Temperature #5", 5));
                        t.Add(new Temperature("Temperature #6", 6));
                        t.Add(new Temperature("Temperature #7", 7));
                        t.Add(new Temperature("Temperature #21", 21));

                        for (int i = 0; i < superIO.Fans.Length; i++)
                        {
                            switch (i)
                            {
                                case 0:
                                    f.Add(new Fan("Chassis Fan", 0));
                                    break;
                                case 1:
                                    f.Add(new Fan("CPU Fan", 1));
                                    break;
                                case 4:
                                    f.Add(new Fan("AIO Pump", 4));
                                    break;
                            }
                        }

                        for (int i = 0; i < superIO.Controls.Length; i++)
                        {
                            switch (i)
                            {
                                case 0:
                                    c.Add(new Control("Chassis Fan", 0));
                                    break;
                                case 1:
                                    c.Add(new Control("CPU Fan", 1));
                                    break;
                                case 4:
                                    c.Add(new Control("AIO Pump", 4));
                                    break;
                            }
                        }

                        break;

                    case Model.ROG_STRIX_B550_F_GAMING_WIFI: // NCT6798D-R
                        v.Add(new Voltage("Vcore", 0, 2, 2));
                        v.Add(new Voltage("+5V", 1, 4, 1));
                        v.Add(new Voltage("AVCC", 2, 34, 34));
                        v.Add(new Voltage("+3.3V", 3, 34, 34));
                        v.Add(new Voltage("+12V", 4, 11, 1));
                        v.Add(new Voltage("Voltage #6", 5, true));
                        v.Add(new Voltage("Voltage #7", 6, true));
                        v.Add(new Voltage("3VSB", 7, 34, 34));
                        v.Add(new Voltage("VBat", 8, 34, 34));
                        v.Add(new Voltage("VTT", 9));
                        v.Add(new Voltage("Voltage #11", 10, true));
                        v.Add(new Voltage("Voltage #12", 11, true));
                        v.Add(new Voltage("Voltage #13", 12, true));
                        v.Add(new Voltage("Voltage #14", 13, true));
                        v.Add(new Voltage("Voltage #15", 14, true));
                        t.Add(new Temperature("CPU Core", 0));

                        for (int i = 0; i < superIO.Fans.Length; i++)
                            f.Add(new Fan("Fan #" + (i + 1), i));

                        for (int i = 0; i < superIO.Controls.Length; i++)
                            c.Add(new Control("Fan #" + (i + 1), i));

                        break;

                    case Model.ROG_CROSSHAIR_X670E_GENE: // NCT6799D
                        v.Add(new Voltage("Vcore", 0, 2, 2)); // This is wrong
                        v.Add(new Voltage("+5V", 1, 4, 1));
                        v.Add(new Voltage("AVCC", 2, 34, 34));
                        v.Add(new Voltage("+3.3V", 3, 34, 34));
                        v.Add(new Voltage("+12V", 4, 11, 1));
                        v.Add(new Voltage("Voltage #6", 5, true));
                        v.Add(new Voltage("Voltage #7", 6, true));
                        v.Add(new Voltage("3VSB", 7, 34, 34));
                        v.Add(new Voltage("VBat", 8, 34, 34));
                        v.Add(new Voltage("VTT", 9)); // This is wrong
                        v.Add(new Voltage("Voltage #11", 10, true));
                        v.Add(new Voltage("Voltage #12", 11, true));
                        v.Add(new Voltage("Voltage #13", 12, true));
                        v.Add(new Voltage("Voltage #14", 13, true));
                        v.Add(new Voltage("Voltage #15", 14, true));
                        t.Add(new Temperature("CPU Core", 0));
                        t.Add(new Temperature("Temperature #1", 1));
                        t.Add(new Temperature("Temperature #2", 2));
                        t.Add(new Temperature("Temperature #3", 3));
                        t.Add(new Temperature("Temperature #4", 4));
                        t.Add(new Temperature("Temperature #5", 5));
                        t.Add(new Temperature("Temperature #6", 6));
                        t.Add(new Temperature("T Sensor", 24));

                        for (int i = 0; i < superIO.Fans.Length; i++)
                            f.Add(new Fan("Fan #" + (i + 1), i));

                        for (int i = 0; i < superIO.Controls.Length; i++)
                            c.Add(new Control("Fan #" + (i + 1), i));

                        break;

                    case Model.ROG_STRIX_X670E_F_GAMING_WIFI: // NCT6799D
                        v.Add(new Voltage("Vcore", 0, 2, 2)); // This is wrong
                        v.Add(new Voltage("+5V", 1, 4, 1));
                        v.Add(new Voltage("AVCC", 2, 34, 34));
                        v.Add(new Voltage("+3.3V", 3, 34, 34));
                        v.Add(new Voltage("+12V", 4, 11, 1));
                        v.Add(new Voltage("Voltage #6", 5, true));
                        v.Add(new Voltage("Voltage #7", 6, true));
                        v.Add(new Voltage("3VSB", 7, 34, 34));
                        v.Add(new Voltage("VBat", 8, 34, 34));
                        v.Add(new Voltage("VTT", 9)); // This is wrong
                        v.Add(new Voltage("Voltage #11", 10, true));
                        v.Add(new Voltage("Voltage #12", 11, true));
                        v.Add(new Voltage("Voltage #13", 12, true));
                        v.Add(new Voltage("Voltage #14", 13, true));
                        v.Add(new Voltage("Voltage #15", 14, true));
                        t.Add(new Temperature("CPU Core", 0));
                        t.Add(new Temperature("Temperature #1", 1));
                        t.Add(new Temperature("Temperature #2", 2));
                        t.Add(new Temperature("Temperature #3", 3));
                        t.Add(new Temperature("Temperature #4", 4));
                        t.Add(new Temperature("Temperature #5", 5));
                        t.Add(new Temperature("Temperature #6", 6));
                        t.Add(new Temperature("T Sensor", 24));

                        for (int i = 0; i < superIO.Fans.Length; i++)
                            f.Add(new Fan("Fan #" + (i + 1), i));

                        for (int i = 0; i < superIO.Controls.Length; i++)
                            c.Add(new Control("Fan #" + (i + 1), i));

                        break;

                    default:
                        v.Add(new Voltage("Vcore", 0));
                        v.Add(new Voltage("Voltage #2", 1, true));
                        v.Add(new Voltage("AVCC", 2, 34, 34));
                        v.Add(new Voltage("+3.3V", 3, 34, 34));
                        v.Add(new Voltage("Voltage #5", 4, true));
                        v.Add(new Voltage("Voltage #6", 5, true));
                        v.Add(new Voltage("Voltage #7", 6, true));
                        v.Add(new Voltage("3VSB", 7, 34, 34));
                        v.Add(new Voltage("VBat", 8, 34, 34));
                        v.Add(new Voltage("VTT", 9));
                        v.Add(new Voltage("Voltage #11", 10, true));
                        v.Add(new Voltage("Voltage #12", 11, true));
                        v.Add(new Voltage("Voltage #13", 12, true));
                        v.Add(new Voltage("Voltage #14", 13, true));
                        v.Add(new Voltage("Voltage #15", 14, true));
                        t.Add(new Temperature("CPU Core", 0));
                        t.Add(new Temperature("Temperature #1", 1));
                        t.Add(new Temperature("Temperature #2", 2));
                        t.Add(new Temperature("Temperature #3", 3));
                        t.Add(new Temperature("Temperature #4", 4));
                        t.Add(new Temperature("Temperature #5", 5));
                        t.Add(new Temperature("Temperature #6", 6));

                        for (int i = 0; i < superIO.Fans.Length; i++)
                            f.Add(new Fan("Fan #" + (i + 1), i));

                        for (int i = 0; i < superIO.Controls.Length; i++)
                            c.Add(new Control("Fan #" + (i + 1), i));

                        break;
                }

                break;
            case Manufacturer.MSI:
                switch (model)
                {
                    case Model.B360M_PRO_VDH: // NCT6797D
                        v.Add(new Voltage("Vcore", 0));
                        v.Add(new Voltage("+5V", 1, 4, 1));
                        v.Add(new Voltage("AVCC", 2, 34, 34));
                        v.Add(new Voltage("+3.3V", 3, 34, 34));
                        v.Add(new Voltage("+12V", 4, 11, 1));
                        //v.Add(new Voltage("Voltage #6", 5, true));
                        v.Add(new Voltage("CPU I/O", 6));
                        v.Add(new Voltage("3VSB", 7, 34, 34));
                        v.Add(new Voltage("VTT", 9));
                        v.Add(new Voltage("CPU SA", 10));
                        //v.Add(new Voltage("Voltage #12", 11, true));
                        v.Add(new Voltage("NB/SoC", 12));
                        v.Add(new Voltage("DIMM", 13, 1, 1));
                        //v.Add(new Voltage("Voltage #15", 14, true));
                        t.Add(new Temperature("CPU", 0));
                        t.Add(new Temperature("Auxiliary", 1));
                        t.Add(new Temperature("Motherboard", 2));
                        t.Add(new Temperature("Temperature #1", 5));
                        f.Add(new Fan("CPU Fan", 1));
                        f.Add(new Fan("System Fan #1", 2));
                        f.Add(new Fan("System Fan #2", 3));
                        c.Add(new Control("CPU Fan", 1));
                        c.Add(new Control("System Fan #1", 2));
                        c.Add(new Control("System Fan #2", 3));

                        break;

                    case Model.B450A_PRO: // NCT6797D
                        v.Add(new Voltage("Vcore", 0));
                        v.Add(new Voltage("+5V", 1, 4, 1));
                        v.Add(new Voltage("AVCC", 2, 34, 34));
                        v.Add(new Voltage("+3.3V", 3, 34, 34));
                        v.Add(new Voltage("+12V", 4, 11, 1));
                        //v.Add(new Voltage("Voltage #6", 5, false));
                        //v.Add(new Voltage("CPU I/O", 6));
                        v.Add(new Voltage("3VSB", 7, 34, 34));
                        v.Add(new Voltage("VTT", 9));
                        v.Add(new Voltage("CPU SA", 10));
                        //v.Add(new Voltage("Voltage #12", 11, false));
                        v.Add(new Voltage("NB/SoC", 12));
                        v.Add(new Voltage("DIMM", 13, 1, 1));
                        //v.Add(new Voltage("Voltage #15", 14, false));
                        //t.Add(new Temperature("CPU", 0));
                        t.Add(new Temperature("CPU", 1));
                        t.Add(new Temperature("System", 2));
                        t.Add(new Temperature("VRM MOS", 3));
                        t.Add(new Temperature("PCH", 5));
                        t.Add(new Temperature("SMBus 0", 8));
                        f.Add(new Fan("Pump Fan", 0));
                        f.Add(new Fan("CPU Fan", 1));
                        f.Add(new Fan("System Fan #1", 2));
                        f.Add(new Fan("System Fan #2", 3));
                        f.Add(new Fan("System Fan #3", 4));
                        f.Add(new Fan("System Fan #4", 5));
                        c.Add(new Control("Pump Fan", 0));
                        c.Add(new Control("CPU Fan", 1));
                        c.Add(new Control("System Fan #1", 2));
                        c.Add(new Control("System Fan #2", 3));
                        c.Add(new Control("System Fan #3", 4));
                        c.Add(new Control("System Fan #4", 5));

                        break;

                    case Model.Z270_PC_MATE: // NCT6795D
                        v.Add(new Voltage("Vcore", 0));
                        v.Add(new Voltage("+5V", 1, 4, 1));
                        v.Add(new Voltage("AVCC", 2, 34, 34));
                        v.Add(new Voltage("+3.3V", 3, 34, 34));
                        v.Add(new Voltage("+12V", 4, 11, 1));
                        v.Add(new Voltage("Voltage #6", 5, true));
                        v.Add(new Voltage("CPU I/O", 6));
                        v.Add(new Voltage("3VSB", 7, 34, 34));
                        v.Add(new Voltage("VTT", 9));
                        v.Add(new Voltage("CPU SA", 10));
                        v.Add(new Voltage("Voltage #12", 11, true));
                        v.Add(new Voltage("PCH", 12));
                        v.Add(new Voltage("DIMM", 13, 1, 1));
                        v.Add(new Voltage("Voltage #15", 14, true));
                        t.Add(new Temperature("CPU", 0));
                        t.Add(new Temperature("Auxiliary", 1));
                        t.Add(new Temperature("Motherboard", 2));
                        f.Add(new Fan("Pump Fan", 0));
                        f.Add(new Fan("CPU Fan", 1));
                        f.Add(new Fan("System Fan #1", 2));
                        f.Add(new Fan("System Fan #2", 3));
                        f.Add(new Fan("System Fan #3", 4));
                        f.Add(new Fan("System Fan #4", 5));
                        c.Add(new Control("Pump Fan", 0));
                        c.Add(new Control("CPU Fan", 1));
                        c.Add(new Control("System Fan #1", 2));
                        c.Add(new Control("System Fan #2", 3));
                        c.Add(new Control("System Fan #3", 4));
                        c.Add(new Control("System Fan #4", 5));

                        break;

                    case Model.X570_Gaming_Plus:
                        // NCT6797D
                        // NCT771x : PCIE 1, M.2 1, not supported 
                        // RF35204 : VRM not supported

                        v.Add(new Voltage("Vcore", 0));
                        v.Add(new Voltage("+5V", 1, 4, 1));
                        v.Add(new Voltage("AVCC", 2, 34, 34));
                        v.Add(new Voltage("+3.3V", 3, 34, 34));
                        v.Add(new Voltage("+12V", 4,  11, 1));
                        //v.Add(new Voltage("Voltage #6", 5));
                        v.Add(new Voltage("VIN4", 6, false));
                        v.Add(new Voltage("3VSB", 7, 34, 34));
                        v.Add(new Voltage("VBat", 8, 34, 34));
                        v.Add(new Voltage("VTT", 9));
                        //v.Add(new Voltage("Voltage #11", 10));
                        v.Add(new Voltage("VIN6", 11));
                        v.Add(new Voltage("CPU NB/SoC", 12));
                        v.Add(new Voltage("DIMM", 13, 1, 1));
                        v.Add(new Voltage("VIN7", 14));

                        //t.Add(new Temperature("Unknown Temperature #1", 1));
                        t.Add(new Temperature("System", 2));
                        t.Add(new Temperature("MOS", 3));
                        t.Add(new Temperature("Chipset", 5));
                        t.Add(new Temperature("CPU", 9));

                        f.Add(new Fan("Pump Fan", 0));
                        f.Add(new Fan("CPU Fan", 1));
                        f.Add(new Fan("System Fan #1", 2));
                        f.Add(new Fan("System Fan #2", 3));
                        f.Add(new Fan("System Fan #3", 4));
                        f.Add(new Fan("System Fan #4", 5));
                        f.Add(new Fan("Chipset Fan", 6));

                        c.Add(new Control("Pump Fan", 0));
                        c.Add(new Control("CPU Fan", 1));
                        c.Add(new Control("System Fan #1", 2));
                        c.Add(new Control("System Fan #2", 3));
                        c.Add(new Control("System Fan #3", 4));
                        c.Add(new Control("System Fan #4", 5));
                        c.Add(new Control("Chipset Fan", 6));

                        break;

                    default:
                        v.Add(new Voltage("Vcore", 0));
                        v.Add(new Voltage("Voltage #2", 1, true));
                        v.Add(new Voltage("AVCC", 2, 34, 34));
                        v.Add(new Voltage("+3.3V", 3, 34, 34));
                        v.Add(new Voltage("Voltage #5", 4, true));
                        v.Add(new Voltage("Voltage #6", 5, true));
                        v.Add(new Voltage("Voltage #7", 6, true));
                        v.Add(new Voltage("3VSB", 7, 34, 34));
                        v.Add(new Voltage("VBat", 8, 34, 34));
                        v.Add(new Voltage("VTT", 9));
                        v.Add(new Voltage("Voltage #11", 10, true));
                        v.Add(new Voltage("Voltage #12", 11, true));
                        v.Add(new Voltage("Voltage #13", 12, true));
                        v.Add(new Voltage("Voltage #14", 13, true));
                        v.Add(new Voltage("Voltage #15", 14, true));
                        t.Add(new Temperature("CPU Core", 0));
                        t.Add(new Temperature("Temperature #1", 1));
                        t.Add(new Temperature("Temperature #2", 2));
                        t.Add(new Temperature("Temperature #3", 3));
                        t.Add(new Temperature("Temperature #4", 4));
                        t.Add(new Temperature("Temperature #5", 5));
                        t.Add(new Temperature("Temperature #6", 6));

                        for (int i = 0; i < superIO.Fans.Length; i++)
                            f.Add(new Fan("Fan #" + (i + 1), i));

                        for (int i = 0; i < superIO.Controls.Length; i++)
                            c.Add(new Control("Fan #" + (i + 1), i));

                        break;
                }

                break;

            default:
                v.Add(new Voltage("Vcore", 0));
                v.Add(new Voltage("Voltage #2", 1, true));
                v.Add(new Voltage("AVCC", 2, 34, 34));
                v.Add(new Voltage("+3.3V", 3, 34, 34));
                v.Add(new Voltage("Voltage #5", 4, true));
                v.Add(new Voltage("Voltage #6", 5, true));
                v.Add(new Voltage("Voltage #7", 6, true));
                v.Add(new Voltage("3VSB", 7, 34, 34));
                v.Add(new Voltage("VBat", 8, 34, 34));
                v.Add(new Voltage("VTT", 9));
                v.Add(new Voltage("Voltage #11", 10, true));
                v.Add(new Voltage("Voltage #12", 11, true));
                v.Add(new Voltage("Voltage #13", 12, true));
                v.Add(new Voltage("Voltage #14", 13, true));
                v.Add(new Voltage("Voltage #15", 14, true));
                t.Add(new Temperature("CPU Core", 0));
                t.Add(new Temperature("Temperature #1", 1));
                t.Add(new Temperature("Temperature #2", 2));
                t.Add(new Temperature("Temperature #3", 3));
                t.Add(new Temperature("Temperature #4", 4));
                t.Add(new Temperature("Temperature #5", 5));
                t.Add(new Temperature("Temperature #6", 6));

                for (int i = 0; i < superIO.Fans.Length; i++)
                    f.Add(new Fan("Fan #" + (i + 1), i));

                for (int i = 0; i < superIO.Controls.Length; i++)
                    c.Add(new Control("Fan #" + (i + 1), i));

                break;
        }
    }

    private static void GetWinbondConfigurationEhf(Manufacturer manufacturer, Model model, IList<Voltage> v, IList<Temperature> t, IList<Fan> f, IList<Control> c)
    {
        switch (manufacturer)
        {
            case Manufacturer.ASRock:
                switch (model)
                {
                    case Model.AOD790GX_128M: // W83627EHF
                        v.Add(new Voltage("Vcore", 0));
                        v.Add(new Voltage("AVCC", 2, 34, 34));
                        v.Add(new Voltage("+3.3V", 4, 10, 10));
                        v.Add(new Voltage("+5V", 5, 20, 10));
                        v.Add(new Voltage("+12V", 6, 28, 5));
                        v.Add(new Voltage("3VSB", 7, 34, 34));
                        v.Add(new Voltage("VBat", 8, 34, 34));
                        t.Add(new Temperature("CPU", 0));
                        t.Add(new Temperature("Motherboard", 2));
                        f.Add(new Fan("CPU Fan", 0));
                        f.Add(new Fan("Chassis Fan", 1));
                        c.Add(new Control("System Fan", 0));
                        c.Add(new Control("CPU Fan", 1));
                        c.Add(new Control("Auxiliary Fan", 2));

                        break;

                    default:
                        v.Add(new Voltage("Vcore", 0));
                        v.Add(new Voltage("Voltage #2", 1, true));
                        v.Add(new Voltage("AVCC", 2, 34, 34));
                        v.Add(new Voltage("+3.3V", 3, 34, 34));
                        v.Add(new Voltage("Voltage #5", 4, true));
                        v.Add(new Voltage("Voltage #6", 5, true));
                        v.Add(new Voltage("Voltage #7", 6, true));
                        v.Add(new Voltage("3VSB", 7, 34, 34));
                        v.Add(new Voltage("VBat", 8, 34, 34));
                        v.Add(new Voltage("Voltage #10", 9, true));
                        t.Add(new Temperature("CPU", 0));
                        t.Add(new Temperature("Auxiliary", 1));
                        t.Add(new Temperature("System", 2));
                        f.Add(new Fan("System Fan", 0));
                        f.Add(new Fan("CPU Fan", 1));
                        f.Add(new Fan("Auxiliary Fan", 2));
                        f.Add(new Fan("CPU Fan #2", 3));
                        f.Add(new Fan("Auxiliary Fan #2", 4));
                        c.Add(new Control("System Fan", 0));
                        c.Add(new Control("CPU Fan", 1));
                        c.Add(new Control("Auxiliary Fan", 2));

                        break;
                }

                break;

            default:
                v.Add(new Voltage("Vcore", 0));
                v.Add(new Voltage("Voltage #2", 1, true));
                v.Add(new Voltage("AVCC", 2, 34, 34));
                v.Add(new Voltage("+3.3V", 3, 34, 34));
                v.Add(new Voltage("Voltage #5", 4, true));
                v.Add(new Voltage("Voltage #6", 5, true));
                v.Add(new Voltage("Voltage #7", 6, true));
                v.Add(new Voltage("3VSB", 7, 34, 34));
                v.Add(new Voltage("VBat", 8, 34, 34));
                v.Add(new Voltage("Voltage #10", 9, true));
                t.Add(new Temperature("CPU", 0));
                t.Add(new Temperature("Auxiliary", 1));
                t.Add(new Temperature("System", 2));
                f.Add(new Fan("System Fan", 0));
                f.Add(new Fan("CPU Fan", 1));
                f.Add(new Fan("Auxiliary Fan", 2));
                f.Add(new Fan("CPU Fan #2", 3));
                f.Add(new Fan("Auxiliary Fan #2", 4));
                c.Add(new Control("System Fan", 0));
                c.Add(new Control("CPU Fan", 1));
                c.Add(new Control("Auxiliary Fan", 2));

                break;
        }
    }

    private static void GetWinbondConfigurationHg(Manufacturer manufacturer, Model model, IList<Voltage> v, IList<Temperature> t, IList<Fan> f, IList<Control> c)
    {
        switch (manufacturer)
        {
            case Manufacturer.ASRock:
                switch (model)
                {
                    case Model._880GMH_USB3: // W83627DHG-P
                        v.Add(new Voltage("Vcore", 0));
                        v.Add(new Voltage("+3.3V", 3, 34, 34));
                        v.Add(new Voltage("+5V", 5, 15, 7.5f));
                        v.Add(new Voltage("+12V", 6, 56, 10));
                        v.Add(new Voltage("3VSB", 7, 34, 34));
                        v.Add(new Voltage("VBat", 8, 34, 34));
                        t.Add(new Temperature("CPU", 0));
                        t.Add(new Temperature("Motherboard", 2));
                        f.Add(new Fan("Chassis Fan", 0));
                        f.Add(new Fan("CPU Fan", 1));
                        f.Add(new Fan("Power Fan", 2));
                        c.Add(new Control("System Fan", 0));
                        c.Add(new Control("CPU Fan", 1));
                        c.Add(new Control("Auxiliary Fan", 2));

                        break;

                    default:
                        v.Add(new Voltage("Vcore", 0));
                        v.Add(new Voltage("Voltage #2", 1, true));
                        v.Add(new Voltage("AVCC", 2, 34, 34));
                        v.Add(new Voltage("+3.3V", 3, 34, 34));
                        v.Add(new Voltage("Voltage #5", 4, true));
                        v.Add(new Voltage("Voltage #6", 5, true));
                        v.Add(new Voltage("Voltage #7", 6, true));
                        v.Add(new Voltage("3VSB", 7, 34, 34));
                        v.Add(new Voltage("VBat", 8, 34, 34));
                        t.Add(new Temperature("CPU", 0));
                        t.Add(new Temperature("Auxiliary", 1));
                        t.Add(new Temperature("System", 2));
                        f.Add(new Fan("System Fan", 0));
                        f.Add(new Fan("CPU Fan", 1));
                        f.Add(new Fan("Auxiliary Fan", 2));
                        f.Add(new Fan("CPU Fan #2", 3));
                        f.Add(new Fan("Auxiliary Fan #2", 4));
                        c.Add(new Control("System Fan", 0));
                        c.Add(new Control("CPU Fan", 1));
                        c.Add(new Control("Auxiliary Fan", 2));

                        break;
                }

                break;
            case Manufacturer.ASUS:
                switch (model)
                {
                    case Model.P6T: // W83667HG
                    case Model.P6X58D_E: // W83667HG
                    case Model.RAMPAGE_II_GENE: // W83667HG
                        v.Add(new Voltage("Vcore", 0));
                        v.Add(new Voltage("+12V", 1, 11.5f, 1.91f));
                        v.Add(new Voltage("AVCC", 2, 34, 34));
                        v.Add(new Voltage("+3.3V", 3, 34, 34));
                        v.Add(new Voltage("+5V", 4, 15, 7.5f));
                        v.Add(new Voltage("3VSB", 7, 34, 34));
                        v.Add(new Voltage("VBat", 8, 34, 34));
                        t.Add(new Temperature("CPU", 0));
                        t.Add(new Temperature("Motherboard", 2));
                        f.Add(new Fan("Chassis Fan #1", 0));
                        f.Add(new Fan("CPU Fan", 1));
                        f.Add(new Fan("Power Fan", 2));
                        f.Add(new Fan("Chassis Fan #2", 3));
                        f.Add(new Fan("Chassis Fan #3", 4));
                        c.Add(new Control("System Fan", 0));
                        c.Add(new Control("CPU Fan", 1));
                        c.Add(new Control("Auxiliary Fan", 2));

                        break;

                    case Model.RAMPAGE_EXTREME: // W83667HG
                        v.Add(new Voltage("Vcore", 0));
                        v.Add(new Voltage("+12V", 1, 12, 2));
                        v.Add(new Voltage("AVCC", 2, 34, 34));
                        v.Add(new Voltage("+3.3V", 3, 34, 34));
                        v.Add(new Voltage("+5V", 4, 15, 7.5f));
                        v.Add(new Voltage("3VSB", 7, 34, 34));
                        v.Add(new Voltage("VBat", 8, 34, 34));
                        t.Add(new Temperature("CPU", 0));
                        t.Add(new Temperature("Motherboard", 2));
                        f.Add(new Fan("Chassis Fan #1", 0));
                        f.Add(new Fan("CPU Fan", 1));
                        f.Add(new Fan("Power Fan", 2));
                        f.Add(new Fan("Chassis Fan #2", 3));
                        f.Add(new Fan("Chassis Fan #3", 4));
                        c.Add(new Control("System Fan", 0));
                        c.Add(new Control("CPU Fan", 1));
                        c.Add(new Control("Auxiliary Fan", 2));

                        break;

                    default:
                        v.Add(new Voltage("Vcore", 0));
                        v.Add(new Voltage("Voltage #2", 1, true));
                        v.Add(new Voltage("AVCC", 2, 34, 34));
                        v.Add(new Voltage("+3.3V", 3, 34, 34));
                        v.Add(new Voltage("Voltage #5", 4, true));
                        v.Add(new Voltage("Voltage #6", 5, true));
                        v.Add(new Voltage("Voltage #7", 6, true));
                        v.Add(new Voltage("3VSB", 7, 34, 34));
                        v.Add(new Voltage("VBat", 8, 34, 34));
                        t.Add(new Temperature("CPU", 0));
                        t.Add(new Temperature("Auxiliary", 1));
                        t.Add(new Temperature("System", 2));
                        f.Add(new Fan("System Fan", 0));
                        f.Add(new Fan("CPU Fan", 1));
                        f.Add(new Fan("Auxiliary Fan", 2));
                        f.Add(new Fan("CPU Fan #2", 3));
                        f.Add(new Fan("Auxiliary Fan #2", 4));
                        c.Add(new Control("System Fan", 0));
                        c.Add(new Control("CPU Fan", 1));
                        c.Add(new Control("Auxiliary Fan", 2));

                        break;
                }

                break;

            default:
                v.Add(new Voltage("Vcore", 0));
                v.Add(new Voltage("Voltage #2", 1, true));
                v.Add(new Voltage("AVCC", 2, 34, 34));
                v.Add(new Voltage("+3.3V", 3, 34, 34));
                v.Add(new Voltage("Voltage #5", 4, true));
                v.Add(new Voltage("Voltage #6", 5, true));
                v.Add(new Voltage("Voltage #7", 6, true));
                v.Add(new Voltage("3VSB", 7, 34, 34));
                v.Add(new Voltage("VBat", 8, 34, 34));
                t.Add(new Temperature("CPU", 0));
                t.Add(new Temperature("Auxiliary", 1));
                t.Add(new Temperature("System", 2));
                f.Add(new Fan("System Fan", 0));
                f.Add(new Fan("CPU Fan", 1));
                f.Add(new Fan("Auxiliary Fan", 2));
                f.Add(new Fan("CPU Fan #2", 3));
                f.Add(new Fan("Auxiliary Fan #2", 4));
                c.Add(new Control("System Fan", 0));
                c.Add(new Control("CPU Fan", 1));
                c.Add(new Control("Auxiliary Fan", 2));

                break;
        }
    }

    public override string GetReport()
    {
        return _superIO.GetReport();
    }

    public override void Update()
    {
        _superIO.Update();

        foreach (Sensor sensor in _voltages)
        {
            float? value = _readVoltage(sensor.Index);
            if (value.HasValue)
            {
                sensor.Value = value + ((value - sensor.Parameters[2].Value) * sensor.Parameters[0].Value / sensor.Parameters[1].Value);
                ActivateSensor(sensor);
            }
        }

        foreach (Sensor sensor in _temperatures)
        {
            float? value = _readTemperature(sensor.Index);
            if (value.HasValue)
            {
                sensor.Value = value + sensor.Parameters[0].Value;
                ActivateSensor(sensor);
            }
        }

        foreach (Sensor sensor in _fans)
        {
            float? value = _readFan(sensor.Index);
            if (value.HasValue)
            {
                sensor.Value = value;
                ActivateSensor(sensor);
            }
        }

        foreach (Sensor sensor in _controls)
        {
            sensor.Value = _readControl(sensor.Index);
        }

        _postUpdate();
    }

    public override void Close()
    {
        foreach (Sensor sensor in _controls)
        {
            // restore all controls back to default
            _superIO.SetControl(sensor.Index, null);
        }

        base.Close();
    }

    private delegate float? ReadValueDelegate(int index);

    private delegate void UpdateDelegate();
}<|MERGE_RESOLUTION|>--- conflicted
+++ resolved
@@ -2119,24 +2119,12 @@
                     case Model.X79_MS7737: // F71889AD
                         v.Add(new Voltage("VCC3V", 0, 150, 150));
                         v.Add(new Voltage("Vcore", 1));
-<<<<<<< HEAD
                         v.Add(new Voltage("CPU SA", 2));
                         v.Add(new Voltage("+5V", 3, 20, 4.7f));
                         v.Add(new Voltage("+12V", 4, 68, 6.8f));
                         v.Add(new Voltage("DRAM A/B", 5, 150, 150));
                         v.Add(new Voltage("DRAM C/D", 6, 150, 150));
                         v.Add(new Voltage("+3.3V", 7, 150, 150));
-=======
-                        v.Add(new Voltage("Voltage #3", 2, true));
-                        v.Add(new Voltage("Voltage #4", 3, true));
-                        v.Add(new Voltage("Voltage #5", 4, true));
-                        v.Add(new Voltage("Voltage #6", 5, true));
-
-                        if (superIO.Chip != Chip.F71808E)
-                            v.Add(new Voltage("Voltage #7", 6, true));
-
-                        v.Add(new Voltage("VSB3V", 7, 150, 150));
->>>>>>> 67ff1135
                         v.Add(new Voltage("VBat", 8, 150, 150));
 
                         t.Add(new Temperature("CPU", 0));
