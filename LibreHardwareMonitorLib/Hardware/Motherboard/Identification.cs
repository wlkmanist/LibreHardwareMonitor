﻿// This Source Code Form is subject to the terms of the Mozilla Public License, v. 2.0.
// If a copy of the MPL was not distributed with this file, You can obtain one at http://mozilla.org/MPL/2.0/.
// Copyright (C) LibreHardwareMonitor and Contributors.
// Partial Copyright (C) Michael Möller <mmoeller@openhardwaremonitor.org> and Contributors.
// All Rights Reserved.

using System;

namespace LibreHardwareMonitor.Hardware.Motherboard;

internal class Identification
{
    public static Manufacturer GetManufacturer(string name)
    {
        switch (name)
        {
            case var _ when name.IndexOf("abit.com.tw", StringComparison.OrdinalIgnoreCase) > -1:
                return Manufacturer.Acer;
            case var _ when name.StartsWith("Acer", StringComparison.OrdinalIgnoreCase):
                return Manufacturer.Acer;
            case var _ when name.StartsWith("AMD", StringComparison.OrdinalIgnoreCase):
                return Manufacturer.AMD;
            case var _ when name.Equals("Alienware", StringComparison.OrdinalIgnoreCase):
                return Manufacturer.Alienware;
            case var _ when name.StartsWith("AOpen", StringComparison.OrdinalIgnoreCase):
                return Manufacturer.AOpen;
            case var _ when name.StartsWith("Apple", StringComparison.OrdinalIgnoreCase):
                return Manufacturer.Apple;
            case var _ when name.Equals("ASRock", StringComparison.OrdinalIgnoreCase):
                return Manufacturer.ASRock;
            case var _ when name.StartsWith("ASUSTeK", StringComparison.OrdinalIgnoreCase):
            case var _ when name.StartsWith("ASUS ", StringComparison.OrdinalIgnoreCase):
                return Manufacturer.ASUS;
            case var _ when name.StartsWith("Biostar", StringComparison.OrdinalIgnoreCase):
                return Manufacturer.Biostar;
            case var _ when name.StartsWith("Clevo", StringComparison.OrdinalIgnoreCase):
                return Manufacturer.Clevo;
            case var _ when name.StartsWith("Dell", StringComparison.OrdinalIgnoreCase):
                return Manufacturer.Dell;
            case var _ when name.Equals("DFI", StringComparison.OrdinalIgnoreCase):
            case var _ when name.StartsWith("DFI Inc", StringComparison.OrdinalIgnoreCase):
                return Manufacturer.DFI;
            case var _ when name.Equals("ECS", StringComparison.OrdinalIgnoreCase):
            case var _ when name.StartsWith("ELITEGROUP", StringComparison.OrdinalIgnoreCase):
                return Manufacturer.ECS;
            case var _ when name.Equals("EPoX COMPUTER CO., LTD", StringComparison.OrdinalIgnoreCase):
                return Manufacturer.EPoX;
            case var _ when name.StartsWith("EVGA", StringComparison.OrdinalIgnoreCase):
                return Manufacturer.EVGA;
            case var _ when name.Equals("FIC", StringComparison.OrdinalIgnoreCase):
            case var _ when name.StartsWith("First International Computer", StringComparison.OrdinalIgnoreCase):
                return Manufacturer.FIC;
            case var _ when name.Equals("Foxconn", StringComparison.OrdinalIgnoreCase):
                return Manufacturer.Foxconn;
            case var _ when name.StartsWith("Fujitsu", StringComparison.OrdinalIgnoreCase):
                return Manufacturer.Fujitsu;
            case var _ when name.StartsWith("Gigabyte", StringComparison.OrdinalIgnoreCase):
                return Manufacturer.Gigabyte;
            case var _ when name.StartsWith("Hewlett-Packard", StringComparison.OrdinalIgnoreCase):
            case var _ when name.Equals("HP", StringComparison.OrdinalIgnoreCase):
                return Manufacturer.HP;
            case var _ when name.Equals("IBM", StringComparison.OrdinalIgnoreCase):
                return Manufacturer.IBM;
            case var _ when name.Equals("Intel", StringComparison.OrdinalIgnoreCase):
            case var _ when name.StartsWith("Intel Corp", StringComparison.OrdinalIgnoreCase):
                return Manufacturer.Intel;
            case var _ when name.StartsWith("Jetway", StringComparison.OrdinalIgnoreCase):
                return Manufacturer.Jetway;
            case var _ when name.StartsWith("Lenovo", StringComparison.OrdinalIgnoreCase):
                return Manufacturer.Lenovo;
            case var _ when name.Equals("LattePanda", StringComparison.OrdinalIgnoreCase):
                return Manufacturer.LattePanda;
            case var _ when name.StartsWith("Medion", StringComparison.OrdinalIgnoreCase):
                return Manufacturer.Medion;
            case var _ when name.StartsWith("Microsoft", StringComparison.OrdinalIgnoreCase):
                return Manufacturer.Microsoft;
            case var _ when name.StartsWith("Micro-Star International", StringComparison.OrdinalIgnoreCase):
            case var _ when name.Equals("MSI", StringComparison.OrdinalIgnoreCase):
                return Manufacturer.MSI;
            case var _ when name.StartsWith("NEC ", StringComparison.OrdinalIgnoreCase):
            case var _ when name.Equals("NEC", StringComparison.OrdinalIgnoreCase):
                return Manufacturer.NEC;
            case var _ when name.StartsWith("Pegatron", StringComparison.OrdinalIgnoreCase):
                return Manufacturer.Pegatron;
            case var _ when name.StartsWith("Samsung", StringComparison.OrdinalIgnoreCase):
                return Manufacturer.Samsung;
            case var _ when name.StartsWith("Sapphire", StringComparison.OrdinalIgnoreCase):
                return Manufacturer.Sapphire;
            case var _ when name.StartsWith("Shuttle", StringComparison.OrdinalIgnoreCase):
                return Manufacturer.Shuttle;
            case var _ when name.StartsWith("Sony", StringComparison.OrdinalIgnoreCase):
                return Manufacturer.Sony;
            case var _ when name.StartsWith("Supermicro", StringComparison.OrdinalIgnoreCase):
                return Manufacturer.Supermicro;
            case var _ when name.StartsWith("Toshiba", StringComparison.OrdinalIgnoreCase):
                return Manufacturer.Toshiba;
            case var _ when name.Equals("XFX", StringComparison.OrdinalIgnoreCase):
                return Manufacturer.XFX;
            case var _ when name.StartsWith("Zotac", StringComparison.OrdinalIgnoreCase):
                return Manufacturer.Zotac;
            case var _ when name.Equals("To be filled by O.E.M.", StringComparison.OrdinalIgnoreCase):
                return Manufacturer.Unknown;
            default:
                return Manufacturer.Unknown;
        }
    }

    public static Model GetModel(string name)
    {
        switch (name)
        {
            case var _ when name.Equals("880GMH/USB3", StringComparison.OrdinalIgnoreCase):
                return Model._880GMH_USB3;
            case var _ when name.Equals("B85M-DGS", StringComparison.OrdinalIgnoreCase):
                return Model.B85M_DGS;
            case var _ when name.Equals("ASRock AOD790GX/128M", StringComparison.OrdinalIgnoreCase):
                return Model.AOD790GX_128M;
            case var _ when name.Equals("AB350 Pro4", StringComparison.OrdinalIgnoreCase):
                return Model.AB350_Pro4;
            case var _ when name.Equals("AB350M Pro4", StringComparison.OrdinalIgnoreCase):
                return Model.AB350M_Pro4;
            case var _ when name.Equals("AB350M", StringComparison.OrdinalIgnoreCase):
                return Model.AB350M;
            case var _ when name.Equals("B450 Steel Legend", StringComparison.OrdinalIgnoreCase):
                return Model.B450_Steel_Legend;
            case var _ when name.Equals("B450M Steel Legend", StringComparison.OrdinalIgnoreCase):
                return Model.B450M_Steel_Legend;
            case var _ when name.Equals("B450 Pro4", StringComparison.OrdinalIgnoreCase):
                return Model.B450_Pro4;
            case var _ when name.Equals("B450M Pro4", StringComparison.OrdinalIgnoreCase):
                return Model.B450M_Pro4;
            case var _ when name.Equals("Fatal1ty AB350 Gaming K4", StringComparison.OrdinalIgnoreCase):
                return Model.Fatal1ty_AB350_Gaming_K4;
            case var _ when name.Equals("AB350M-HDV", StringComparison.OrdinalIgnoreCase):
                return Model.AB350M_HDV;
            case var _ when name.Equals("X399 Phantom Gaming 6", StringComparison.OrdinalIgnoreCase):
                return Model.X399_Phantom_Gaming_6;
            case var _ when name.Equals("A320M-HDV", StringComparison.OrdinalIgnoreCase):
                return Model.A320M_HDV;
            case var _ when name.Equals("P55 Deluxe", StringComparison.OrdinalIgnoreCase):
                return Model.P55_Deluxe;
            case var _ when name.Equals("Crosshair III Formula", StringComparison.OrdinalIgnoreCase):
                return Model.CROSSHAIR_III_FORMULA;
            case var _ when name.Equals("ROG CROSSHAIR VIII HERO", StringComparison.OrdinalIgnoreCase):
                return Model.ROG_CROSSHAIR_VIII_HERO;
            case var _ when name.Equals("ROG CROSSHAIR VIII HERO (WI-FI)", StringComparison.OrdinalIgnoreCase):
                return Model.ROG_CROSSHAIR_VIII_HERO_WIFI;
            case var _ when name.Equals("ROG CROSSHAIR VIII DARK HERO", StringComparison.OrdinalIgnoreCase):
                return Model.ROG_CROSSHAIR_VIII_DARK_HERO;
            case var _ when name.Equals("ROG CROSSHAIR VIII FORMULA", StringComparison.OrdinalIgnoreCase):
                return Model.ROG_CROSSHAIR_VIII_FORMULA;
            case var _ when name.Equals("ROG CROSSHAIR VIII IMPACT", StringComparison.OrdinalIgnoreCase):
                return Model.ROG_CROSSHAIR_VIII_IMPACT;
            case var _ when name.Equals("ROG CROSSHAIR X670E EXTREME", StringComparison.OrdinalIgnoreCase):
                return Model.ROG_CROSSHAIR_X670E_EXTREME;
            case var _ when name.Equals("ROG CROSSHAIR X670E GENE", StringComparison.OrdinalIgnoreCase):
                return Model.ROG_CROSSHAIR_X670E_GENE;
            case var _ when name.Equals("M2N-SLI DELUXE", StringComparison.OrdinalIgnoreCase):
                return Model.M2N_SLI_Deluxe;
            case var _ when name.Equals("M4A79XTD EVO", StringComparison.OrdinalIgnoreCase):
                return Model.M4A79XTD_EVO;
            case var _ when name.Equals("P5W DH Deluxe", StringComparison.OrdinalIgnoreCase):
                return Model.P5W_DH_Deluxe;
            case var _ when name.Equals("P6T", StringComparison.OrdinalIgnoreCase):
                return Model.P6T;
            case var _ when name.Equals("P6X58D-E", StringComparison.OrdinalIgnoreCase):
                return Model.P6X58D_E;
            case var _ when name.Equals("P8P67", StringComparison.OrdinalIgnoreCase):
            case var _ when name.Equals("P8P67 REV 3.1", StringComparison.OrdinalIgnoreCase):
                return Model.P8P67;
            case var _ when name.Equals("P8P67 EVO", StringComparison.OrdinalIgnoreCase):
                return Model.P8P67_EVO;
            case var _ when name.Equals("P8P67 PRO", StringComparison.OrdinalIgnoreCase):
                return Model.P8P67_PRO;
            case var _ when name.Equals("P8P67-M PRO", StringComparison.OrdinalIgnoreCase):
                return Model.P8P67_M_PRO;
            case var _ when name.Equals("P8Z77-V", StringComparison.OrdinalIgnoreCase):
                return Model.P8Z77_V;
            case var _ when name.Equals("P9X79", StringComparison.OrdinalIgnoreCase):
                return Model.P9X79;
            case var _ when name.Equals("Rampage Extreme", StringComparison.OrdinalIgnoreCase):
                return Model.RAMPAGE_EXTREME;
            case var _ when name.Equals("Rampage II GENE", StringComparison.OrdinalIgnoreCase):
                return Model.RAMPAGE_II_GENE;
            case var _ when name.Equals("LP BI P45-T2RS Elite", StringComparison.OrdinalIgnoreCase):
                return Model.LP_BI_P45_T2RS_Elite;
            case var _ when name.Equals("ROG STRIX B550-F GAMING (WI-FI)", StringComparison.OrdinalIgnoreCase):
                return Model.ROG_STRIX_B550_F_GAMING_WIFI;
            case var _ when name.Equals("ROG STRIX X470-I GAMING", StringComparison.OrdinalIgnoreCase):
                return Model.ROG_STRIX_X470_I;
            case var _ when name.Equals("ROG STRIX B550-E GAMING", StringComparison.OrdinalIgnoreCase):
                return Model.ROG_STRIX_B550_E_GAMING;
            case var _ when name.Equals("ROG STRIX B550-I GAMING", StringComparison.OrdinalIgnoreCase):
                return Model.ROG_STRIX_B550_I_GAMING;
            case var _ when name.Equals("ROG STRIX X570-E GAMING", StringComparison.OrdinalIgnoreCase):
                return Model.ROG_STRIX_X570_E_GAMING;
            case var _ when name.Equals("ROG STRIX X570-I GAMING", StringComparison.OrdinalIgnoreCase):
                return Model.ROG_STRIX_X570_I_GAMING;
            case var _ when name.Equals("ROG STRIX X570-F GAMING", StringComparison.OrdinalIgnoreCase):
                return Model.ROG_STRIX_X570_F_GAMING;
            case var _ when name.Equals("LP DK P55-T3eH9", StringComparison.OrdinalIgnoreCase):
                return Model.LP_DK_P55_T3EH9;
            case var _ when name.Equals("A890GXM-A", StringComparison.OrdinalIgnoreCase):
                return Model.A890GXM_A;
            case var _ when name.Equals("X58 SLI Classified", StringComparison.OrdinalIgnoreCase):
                return Model.X58_SLI_Classified;
            case var _ when name.Equals("132-BL-E758", StringComparison.OrdinalIgnoreCase):
                return Model.X58_3X_SLI;
            case var _ when name.Equals("965P-S3", StringComparison.OrdinalIgnoreCase):
                return Model._965P_S3;
            case var _ when name.Equals("EP45-DS3R", StringComparison.OrdinalIgnoreCase):
                return Model.EP45_DS3R;
            case var _ when name.Equals("EP45-UD3R", StringComparison.OrdinalIgnoreCase):
                return Model.EP45_UD3R;
            case var _ when name.Equals("EX58-EXTREME", StringComparison.OrdinalIgnoreCase):
                return Model.EX58_EXTREME;
            case var _ when name.Equals("EX58-UD3R", StringComparison.OrdinalIgnoreCase):
                return Model.EX58_UD3R;
            case var _ when name.Equals("G41M-Combo", StringComparison.OrdinalIgnoreCase):
                return Model.G41M_COMBO;
            case var _ when name.Equals("G41MT-S2", StringComparison.OrdinalIgnoreCase):
                return Model.G41MT_S2;
            case var _ when name.Equals("G41MT-S2P", StringComparison.OrdinalIgnoreCase):
                return Model.G41MT_S2P;
            case var _ when name.Equals("GA-970A-UD3", StringComparison.OrdinalIgnoreCase):
                return Model._970A_UD3;
            case var _ when name.Equals("GA-MA770T-UD3", StringComparison.OrdinalIgnoreCase):
                return Model.MA770T_UD3;
            case var _ when name.Equals("GA-MA770T-UD3P", StringComparison.OrdinalIgnoreCase):
                return Model.MA770T_UD3P;
            case var _ when name.Equals("GA-MA785GM-US2H", StringComparison.OrdinalIgnoreCase):
                return Model.MA785GM_US2H;
            case var _ when name.Equals("GA-MA785GMT-UD2H", StringComparison.OrdinalIgnoreCase):
                return Model.MA785GMT_UD2H;
            case var _ when name.Equals("GA-MA78LM-S2H", StringComparison.OrdinalIgnoreCase):
                return Model.MA78LM_S2H;
            case var _ when name.Equals("GA-MA790X-UD3P", StringComparison.OrdinalIgnoreCase):
                return Model.MA790X_UD3P;
            case var _ when name.Equals("H55-USB3", StringComparison.OrdinalIgnoreCase):
                return Model.H55_USB3;
            case var _ when name.Equals("H55N-USB3", StringComparison.OrdinalIgnoreCase):
                return Model.H55N_USB3;
            case var _ when name.Equals("H61M-DS2 REV 1.2", StringComparison.OrdinalIgnoreCase):
                return Model.H61M_DS2_REV_1_2;
            case var _ when name.Equals("H61M-USB3-B3 REV 2.0", StringComparison.OrdinalIgnoreCase):
                return Model.H61M_USB3_B3_REV_2_0;
            case var _ when name.Equals("H67A-UD3H-B3", StringComparison.OrdinalIgnoreCase):
                return Model.H67A_UD3H_B3;
            case var _ when name.Equals("H67A-USB3-B3", StringComparison.OrdinalIgnoreCase):
                return Model.H67A_USB3_B3;
            case var _ when name.Equals("H81M-HD3", StringComparison.OrdinalIgnoreCase):
                return Model.H81M_HD3;
            case var _ when name.Equals("B75M-D3H", StringComparison.OrdinalIgnoreCase):
                return Model.B75M_D3H;
            case var _ when name.Equals("P35-DS3", StringComparison.OrdinalIgnoreCase):
                return Model.P35_DS3;
            case var _ when name.Equals("P35-DS3L", StringComparison.OrdinalIgnoreCase):
                return Model.P35_DS3L;
            case var _ when name.Equals("P55-UD4", StringComparison.OrdinalIgnoreCase):
                return Model.P55_UD4;
            case var _ when name.Equals("P55A-UD3", StringComparison.OrdinalIgnoreCase):
                return Model.P55A_UD3;
            case var _ when name.Equals("P55M-UD4", StringComparison.OrdinalIgnoreCase):
                return Model.P55M_UD4;
            case var _ when name.Equals("P67A-UD3-B3", StringComparison.OrdinalIgnoreCase):
                return Model.P67A_UD3_B3;
            case var _ when name.Equals("P67A-UD3R-B3", StringComparison.OrdinalIgnoreCase):
                return Model.P67A_UD3R_B3;
            case var _ when name.Equals("P67A-UD4-B3", StringComparison.OrdinalIgnoreCase):
                return Model.P67A_UD4_B3;
            case var _ when name.Equals("P8Z68-V PRO", StringComparison.OrdinalIgnoreCase):
                return Model.P8Z68_V_PRO;
            case var _ when name.Equals("X38-DS5", StringComparison.OrdinalIgnoreCase):
                return Model.X38_DS5;
            case var _ when name.Equals("X58A-UD3R", StringComparison.OrdinalIgnoreCase):
                return Model.X58A_UD3R;
            case var _ when name.Equals("Z270 PC MATE", StringComparison.OrdinalIgnoreCase):
            case var _ when name.Equals("Z270 PC MATE (MS-7A72)", StringComparison.OrdinalIgnoreCase):
                return Model.Z270_PC_MATE;
            case var _ when name.Equals("Z77 MPower", StringComparison.OrdinalIgnoreCase):       // MS-7751 Rev 4.x
            case var _ when name.Equals("Z77 MPower (MS-7751)", StringComparison.OrdinalIgnoreCase):
            case var _ when name.Equals("Z77A-GD65", StringComparison.OrdinalIgnoreCase):        // MS-7751 Rev >1.x
            case var _ when name.Equals("Z77A-GD65 (MS-7751)", StringComparison.OrdinalIgnoreCase):
            case var _ when name.Equals("Z77A-GD65 GAMING", StringComparison.OrdinalIgnoreCase): // MS-7751 Rev 2.x
            case var _ when name.Equals("Z77A-GD65 GAMING (MS-7751)", StringComparison.OrdinalIgnoreCase):
            case var _ when name.Equals("Z77A-GD55", StringComparison.OrdinalIgnoreCase):        // MS-7751 Rev 1.x
            case var _ when name.Equals("Z77A-GD55 (MS-7751)", StringComparison.OrdinalIgnoreCase):
<<<<<<< HEAD
            case var _ when name.Equals("Z68A-GD80", StringComparison.OrdinalIgnoreCase):
            case var _ when name.Equals("Z68A-GD80 (MS-7757)", StringComparison.OrdinalIgnoreCase):
                return Model.Z77_MPower;
            case var _ when name.Equals("Big Bang-XPower II", StringComparison.OrdinalIgnoreCase):
            case var _ when name.Equals("Big Bang-XPower II (MS-7737)", StringComparison.OrdinalIgnoreCase):
            case var _ when name.Equals("X79A-GD65 (8D)", StringComparison.OrdinalIgnoreCase):
            case var _ when name.Equals("X79A-GD65 (8D) (MS-7760)", StringComparison.OrdinalIgnoreCase):
            case var _ when name.Equals("X79A-GD45 (8D)", StringComparison.OrdinalIgnoreCase):
            case var _ when name.Equals("X79A-GD45 (8D) (MS-7735)", StringComparison.OrdinalIgnoreCase):
                return Model.X79_XPower_II;
=======
                return Model.Z77_MS7751;
>>>>>>> c0f2740e
            case var _ when name.Equals("X79-UD3", StringComparison.OrdinalIgnoreCase):
                return Model.X79_UD3;
            case var _ when name.Equals("Z68A-D3H-B3", StringComparison.OrdinalIgnoreCase):
                return Model.Z68A_D3H_B3;
            case var _ when name.Equals("Z68AP-D3", StringComparison.OrdinalIgnoreCase):
                return Model.Z68AP_D3;
            case var _ when name.Equals("Z68X-UD3H-B3", StringComparison.OrdinalIgnoreCase):
                return Model.Z68X_UD3H_B3;
            case var _ when name.Equals("Z68X-UD7-B3", StringComparison.OrdinalIgnoreCase):
                return Model.Z68X_UD7_B3;
            case var _ when name.Equals("Z68XP-UD3R", StringComparison.OrdinalIgnoreCase):
                return Model.Z68XP_UD3R;
            case var _ when name.Equals("Z170N-WIFI-CF", StringComparison.OrdinalIgnoreCase):
                return Model.Z170N_WIFI;
            case var _ when name.Equals("Z390 M GAMING-CF", StringComparison.OrdinalIgnoreCase):
                return Model.Z390_M_GAMING;
            case var _ when name.Equals("Z390 AORUS ULTRA", StringComparison.OrdinalIgnoreCase):
                return Model.Z390_AORUS_ULTRA;
            case var _ when name.Equals("Z390 AORUS PRO-CF", StringComparison.OrdinalIgnoreCase):
                return Model.Z390_AORUS_PRO;
            case var _ when name.Equals("Z390 UD", StringComparison.OrdinalIgnoreCase):
                return Model.Z390_UD;
            case var _ when name.Equals("Z690 AORUS PRO", StringComparison.OrdinalIgnoreCase):
                return Model.Z690_AORUS_PRO;
            case var _ when name.Equals("Z690 GAMING X DDR4", StringComparison.OrdinalIgnoreCase):
                return Model.Z690_GAMING_X_DDR4;
            case var _ when name.Equals("FH67", StringComparison.OrdinalIgnoreCase):
                return Model.FH67;
            case var _ when name.Equals("AX370-Gaming K7", StringComparison.OrdinalIgnoreCase):
                return Model.AX370_Gaming_K7;
            case var _ when name.Equals("PRIME X370-PRO", StringComparison.OrdinalIgnoreCase):
                return Model.PRIME_X370_PRO;
            case var _ when name.Equals("PRIME X470-PRO", StringComparison.OrdinalIgnoreCase):
                return Model.PRIME_X470_PRO;
            case var _ when name.Equals("PRIME X570-PRO", StringComparison.OrdinalIgnoreCase):
                return Model.PRIME_X570_PRO;
            case var _ when name.Equals("ProArt X570-CREATOR WIFI", StringComparison.OrdinalIgnoreCase):
                return Model.PROART_X570_CREATOR_WIFI;
            case var _ when name.Equals("Pro WS X570-ACE", StringComparison.OrdinalIgnoreCase):
                return Model.PRO_WS_X570_ACE;
            case var _ when name.Equals("ROG MAXIMUS X APEX", StringComparison.OrdinalIgnoreCase):
                return Model.ROG_MAXIMUS_X_APEX;
            case var _ when name.Equals("AB350-Gaming 3-CF", StringComparison.OrdinalIgnoreCase):
                return Model.AB350_Gaming_3;
            case var _ when name.Equals("X399 AORUS Gaming 7", StringComparison.OrdinalIgnoreCase):
                return Model.X399_AORUS_Gaming_7;
            case var _ when name.Equals("ROG ZENITH EXTREME", StringComparison.OrdinalIgnoreCase):
                return Model.ROG_ZENITH_EXTREME;
            case var _ when name.Equals("ROG ZENITH II EXTREME", StringComparison.OrdinalIgnoreCase):
                return Model.ROG_ZENITH_II_EXTREME;
            case var _ when name.Equals("Z170-A", StringComparison.OrdinalIgnoreCase):
                return Model.Z170_A;
            case var _ when name.Equals("Z77 Pro4-M", StringComparison.OrdinalIgnoreCase):
                return Model.Z77Pro4M;
            case var _ when name.Equals("X570 Pro4", StringComparison.OrdinalIgnoreCase):
                return Model.X570_Pro4;
            case var _ when name.Equals("X570 Taichi", StringComparison.OrdinalIgnoreCase):
                return Model.X570_Taichi;
            case var _ when name.Equals("X570 Phantom Gaming-ITX/TB3", StringComparison.OrdinalIgnoreCase):
                return Model.X570_Phantom_Gaming_ITX;
            case var _ when name.Equals("AX370-Gaming 5", StringComparison.OrdinalIgnoreCase):
                return Model.AX370_Gaming_5;
            case var _ when name.Equals("TUF X470-PLUS GAMING", StringComparison.OrdinalIgnoreCase):
                return Model.TUF_X470_PLUS_GAMING;
            case var _ when name.Equals("B360M PRO-VDH (MS-7B24)", StringComparison.OrdinalIgnoreCase):
                return Model.B360M_PRO_VDH;
            case var _ when name.Equals("B450-A PRO (MS-7B86)", StringComparison.OrdinalIgnoreCase):
                return Model.B450A_PRO;
            case var _ when name.Equals("B350 GAMING PLUS (MS-7A34)", StringComparison.OrdinalIgnoreCase):
                return Model.B350_Gaming_Plus;
            case var _ when name.Equals("X470 AORUS GAMING 7 WIFI-CF", StringComparison.OrdinalIgnoreCase):
                return Model.X470_AORUS_GAMING_7_WIFI;
            case var _ when name.Equals("X570 AORUS MASTER", StringComparison.OrdinalIgnoreCase):
                return Model.X570_AORUS_MASTER;
            case var _ when name.Equals("X570 AORUS ULTRA", StringComparison.OrdinalIgnoreCase):
                return Model.X570_AORUS_ULTRA;
            case var _ when name.Equals("X570 GAMING X", StringComparison.OrdinalIgnoreCase):
                return Model.X570_GAMING_X;
            case var _ when name.Equals("TUF GAMING B550M-PLUS (WI-FI)", StringComparison.OrdinalIgnoreCase):
                return Model.TUF_GAMING_B550M_PLUS_WIFI;
            case var _ when name.Equals("B360 AORUS GAMING 3 WIFI-CF", StringComparison.OrdinalIgnoreCase):
                return Model.B360_AORUS_GAMING_3_WIFI_CF;
            case var _ when name.Equals("B550 AORUS PRO", StringComparison.OrdinalIgnoreCase):
                return Model.B550_AORUS_PRO;
            case var _ when name.Equals("B560M AORUS ELITE", StringComparison.OrdinalIgnoreCase):
                return Model.B560M_AORUS_ELITE;
            case var _ when name.Equals("B560M AORUS PRO", StringComparison.OrdinalIgnoreCase):
                return Model.B560M_AORUS_PRO;
            case var _ when name.Equals("B560M AORUS PRO AX", StringComparison.OrdinalIgnoreCase):
                return Model.B560M_AORUS_PRO_AX;
            case var _ when name.Equals("ROG STRIX Z390-E GAMING", StringComparison.OrdinalIgnoreCase):
                return Model.ROG_STRIX_Z390_E_GAMING;
            case var _ when name.Equals("ROG STRIX Z390-F GAMING", StringComparison.OrdinalIgnoreCase):
                return Model.ROG_STRIX_Z390_F_GAMING;
            case var _ when name.Equals("ROG STRIX Z390-I GAMING", StringComparison.OrdinalIgnoreCase):
                return Model.ROG_STRIX_Z390_I_GAMING;
            case var _ when name.Equals("ROG STRIX Z690-A GAMING WIFI D4", StringComparison.OrdinalIgnoreCase):
                return Model.ROG_STRIX_Z690_A_GAMING_WIFI_D4;
            case var _ when name.Equals("ROG MAXIMUS X HERO (WI-FI AC)", StringComparison.OrdinalIgnoreCase):
                return Model.ROG_MAXIMUS_X_HERO_WIFI_AC;
            case var _ when name.Equals("ROG MAXIMUS Z690 FORMULA", StringComparison.OrdinalIgnoreCase):
                return Model.ROG_MAXIMUS_Z690_FORMULA;
            case var _ when name.Equals("ROG MAXIMUS Z690 HERO", StringComparison.OrdinalIgnoreCase):
                return Model.ROG_MAXIMUS_Z690_HERO;
            case var _ when name.Equals("ROG MAXIMUS Z690 EXTREME GLACIAL", StringComparison.OrdinalIgnoreCase):
                return Model.ROG_MAXIMUS_Z690_EXTREME_GLACIAL;
            case var _ when name.Equals("B660GTN", StringComparison.OrdinalIgnoreCase):
                return Model.B660GTN;
            case var _ when name.Equals("X670E VALKYRIE", StringComparison.OrdinalIgnoreCase):
                return Model.X670E_Valkyrie;
            case var _ when name.Equals("ROG MAXIMUS Z790 HERO", StringComparison.OrdinalIgnoreCase):
                return Model.ROG_MAXIMUS_Z790_HERO;
            case var _ when name.Equals("PRIME Z690-A", StringComparison.OrdinalIgnoreCase):
                return Model.PRIME_Z690_A;
            case var _ when name.Equals("Z790 Taichi", StringComparison.OrdinalIgnoreCase):
            case var _ when name.Equals("Z790 Taichi Carrara", StringComparison.OrdinalIgnoreCase):
                return Model.Z790_Taichi;
            case var _ when name.Equals("B660M DS3H AX DDR4",StringComparison.OrdinalIgnoreCase):
                return Model.B660M_DS3H_AX_DDR4;
            case var _ when name.Equals("Base Board Product Name", StringComparison.OrdinalIgnoreCase):
            case var _ when name.Equals("To be filled by O.E.M.", StringComparison.OrdinalIgnoreCase):
                return Model.Unknown;
            default:
                return Model.Unknown;
        }
    }
}<|MERGE_RESOLUTION|>--- conflicted
+++ resolved
@@ -285,7 +285,6 @@
             case var _ when name.Equals("Z77A-GD65 GAMING (MS-7751)", StringComparison.OrdinalIgnoreCase):
             case var _ when name.Equals("Z77A-GD55", StringComparison.OrdinalIgnoreCase):        // MS-7751 Rev 1.x
             case var _ when name.Equals("Z77A-GD55 (MS-7751)", StringComparison.OrdinalIgnoreCase):
-<<<<<<< HEAD
             case var _ when name.Equals("Z68A-GD80", StringComparison.OrdinalIgnoreCase):
             case var _ when name.Equals("Z68A-GD80 (MS-7757)", StringComparison.OrdinalIgnoreCase):
                 return Model.Z77_MPower;
@@ -296,9 +295,6 @@
             case var _ when name.Equals("X79A-GD45 (8D)", StringComparison.OrdinalIgnoreCase):
             case var _ when name.Equals("X79A-GD45 (8D) (MS-7735)", StringComparison.OrdinalIgnoreCase):
                 return Model.X79_XPower_II;
-=======
-                return Model.Z77_MS7751;
->>>>>>> c0f2740e
             case var _ when name.Equals("X79-UD3", StringComparison.OrdinalIgnoreCase):
                 return Model.X79_UD3;
             case var _ when name.Equals("Z68A-D3H-B3", StringComparison.OrdinalIgnoreCase):
