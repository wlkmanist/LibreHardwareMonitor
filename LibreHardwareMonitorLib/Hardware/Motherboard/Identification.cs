﻿// This Source Code Form is subject to the terms of the Mozilla Public License, v. 2.0.
// If a copy of the MPL was not distributed with this file, You can obtain one at http://mozilla.org/MPL/2.0/.
// Copyright (C) LibreHardwareMonitor and Contributors.
// Partial Copyright (C) Michael Möller <mmoeller@openhardwaremonitor.org> and Contributors.
// All Rights Reserved.

using System;

namespace LibreHardwareMonitor.Hardware.Motherboard;

internal class Identification
{
    public static Manufacturer GetManufacturer(string name)
    {
        switch (name)
        {
            case var _ when name.IndexOf("abit.com.tw", StringComparison.OrdinalIgnoreCase) > -1:
                return Manufacturer.Acer;
            case var _ when name.StartsWith("Acer", StringComparison.OrdinalIgnoreCase):
                return Manufacturer.Acer;
            case var _ when name.StartsWith("AMD", StringComparison.OrdinalIgnoreCase):
                return Manufacturer.AMD;
            case var _ when name.Equals("Alienware", StringComparison.OrdinalIgnoreCase):
                return Manufacturer.Alienware;
            case var _ when name.StartsWith("AOpen", StringComparison.OrdinalIgnoreCase):
                return Manufacturer.AOpen;
            case var _ when name.StartsWith("Apple", StringComparison.OrdinalIgnoreCase):
                return Manufacturer.Apple;
            case var _ when name.Equals("ASRock", StringComparison.OrdinalIgnoreCase):
                return Manufacturer.ASRock;
            case var _ when name.StartsWith("ASUSTeK", StringComparison.OrdinalIgnoreCase):
            case var _ when name.StartsWith("ASUS ", StringComparison.OrdinalIgnoreCase):
                return Manufacturer.ASUS;
            case var _ when name.StartsWith("Biostar", StringComparison.OrdinalIgnoreCase):
                return Manufacturer.Biostar;
            case var _ when name.StartsWith("Clevo", StringComparison.OrdinalIgnoreCase):
                return Manufacturer.Clevo;
            case var _ when name.StartsWith("Dell", StringComparison.OrdinalIgnoreCase):
                return Manufacturer.Dell;
            case var _ when name.Equals("DFI", StringComparison.OrdinalIgnoreCase):
            case var _ when name.StartsWith("DFI Inc", StringComparison.OrdinalIgnoreCase):
                return Manufacturer.DFI;
            case var _ when name.Equals("ECS", StringComparison.OrdinalIgnoreCase):
            case var _ when name.StartsWith("ELITEGROUP", StringComparison.OrdinalIgnoreCase):
                return Manufacturer.ECS;
            case var _ when name.Equals("EPoX COMPUTER CO., LTD", StringComparison.OrdinalIgnoreCase):
                return Manufacturer.EPoX;
            case var _ when name.StartsWith("EVGA", StringComparison.OrdinalIgnoreCase):
                return Manufacturer.EVGA;
            case var _ when name.Equals("FIC", StringComparison.OrdinalIgnoreCase):
            case var _ when name.StartsWith("First International Computer", StringComparison.OrdinalIgnoreCase):
                return Manufacturer.FIC;
            case var _ when name.Equals("Foxconn", StringComparison.OrdinalIgnoreCase):
                return Manufacturer.Foxconn;
            case var _ when name.StartsWith("Fujitsu", StringComparison.OrdinalIgnoreCase):
                return Manufacturer.Fujitsu;
            case var _ when name.StartsWith("Gigabyte", StringComparison.OrdinalIgnoreCase):
                return Manufacturer.Gigabyte;
            case var _ when name.StartsWith("Hewlett-Packard", StringComparison.OrdinalIgnoreCase):
            case var _ when name.Equals("HP", StringComparison.OrdinalIgnoreCase):
                return Manufacturer.HP;
            case var _ when name.Equals("IBM", StringComparison.OrdinalIgnoreCase):
                return Manufacturer.IBM;
            case var _ when name.Equals("Intel", StringComparison.OrdinalIgnoreCase):
            case var _ when name.StartsWith("Intel Corp", StringComparison.OrdinalIgnoreCase):
                return Manufacturer.Intel;
            case var _ when name.StartsWith("Jetway", StringComparison.OrdinalIgnoreCase):
                return Manufacturer.Jetway;
            case var _ when name.StartsWith("Lenovo", StringComparison.OrdinalIgnoreCase):
                return Manufacturer.Lenovo;
            case var _ when name.Equals("LattePanda", StringComparison.OrdinalIgnoreCase):
                return Manufacturer.LattePanda;
            case var _ when name.StartsWith("Medion", StringComparison.OrdinalIgnoreCase):
                return Manufacturer.Medion;
            case var _ when name.StartsWith("Microsoft", StringComparison.OrdinalIgnoreCase):
                return Manufacturer.Microsoft;
            case var _ when name.StartsWith("Micro-Star International", StringComparison.OrdinalIgnoreCase):
            case var _ when name.Equals("MSI", StringComparison.OrdinalIgnoreCase):
                return Manufacturer.MSI;
            case var _ when name.StartsWith("NEC ", StringComparison.OrdinalIgnoreCase):
            case var _ when name.Equals("NEC", StringComparison.OrdinalIgnoreCase):
                return Manufacturer.NEC;
            case var _ when name.StartsWith("Pegatron", StringComparison.OrdinalIgnoreCase):
                return Manufacturer.Pegatron;
            case var _ when name.StartsWith("Samsung", StringComparison.OrdinalIgnoreCase):
                return Manufacturer.Samsung;
            case var _ when name.StartsWith("Sapphire", StringComparison.OrdinalIgnoreCase):
                return Manufacturer.Sapphire;
            case var _ when name.StartsWith("Shuttle", StringComparison.OrdinalIgnoreCase):
                return Manufacturer.Shuttle;
            case var _ when name.StartsWith("Sony", StringComparison.OrdinalIgnoreCase):
                return Manufacturer.Sony;
            case var _ when name.StartsWith("Supermicro", StringComparison.OrdinalIgnoreCase):
                return Manufacturer.Supermicro;
            case var _ when name.StartsWith("Toshiba", StringComparison.OrdinalIgnoreCase):
                return Manufacturer.Toshiba;
            case var _ when name.Equals("XFX", StringComparison.OrdinalIgnoreCase):
                return Manufacturer.XFX;
            case var _ when name.StartsWith("Zotac", StringComparison.OrdinalIgnoreCase):
                return Manufacturer.Zotac;
            case var _ when name.Equals("To be filled by O.E.M.", StringComparison.OrdinalIgnoreCase):
                return Manufacturer.Unknown;
            default:
                return Manufacturer.Unknown;
        }
    }

    public static Model GetModel(string name)
    {
        switch (name)
        {
            case var _ when name.Equals("880GMH/USB3", StringComparison.OrdinalIgnoreCase):
                return Model._880GMH_USB3;
            case var _ when name.Equals("B85M-DGS", StringComparison.OrdinalIgnoreCase):
                return Model.B85M_DGS;
            case var _ when name.Equals("ASRock AOD790GX/128M", StringComparison.OrdinalIgnoreCase):
                return Model.AOD790GX_128M;
            case var _ when name.Equals("AB350 Pro4", StringComparison.OrdinalIgnoreCase):
                return Model.AB350_Pro4;
            case var _ when name.Equals("AB350M Pro4", StringComparison.OrdinalIgnoreCase):
                return Model.AB350M_Pro4;
            case var _ when name.Equals("AB350M", StringComparison.OrdinalIgnoreCase):
                return Model.AB350M;
            case var _ when name.Equals("B450 Steel Legend", StringComparison.OrdinalIgnoreCase):
                return Model.B450_Steel_Legend;
            case var _ when name.Equals("B450M Steel Legend", StringComparison.OrdinalIgnoreCase):
                return Model.B450M_Steel_Legend;
            case var _ when name.Equals("B450 Pro4", StringComparison.OrdinalIgnoreCase):
                return Model.B450_Pro4;
            case var _ when name.Equals("B450M Pro4", StringComparison.OrdinalIgnoreCase):
                return Model.B450M_Pro4;
            case var _ when name.Equals("Fatal1ty AB350 Gaming K4", StringComparison.OrdinalIgnoreCase):
                return Model.Fatal1ty_AB350_Gaming_K4;
            case var _ when name.Equals("AB350M-HDV", StringComparison.OrdinalIgnoreCase):
                return Model.AB350M_HDV;
            case var _ when name.Equals("X399 Phantom Gaming 6", StringComparison.OrdinalIgnoreCase):
                return Model.X399_Phantom_Gaming_6;
            case var _ when name.Equals("A320M-HDV", StringComparison.OrdinalIgnoreCase):
                return Model.A320M_HDV;
            case var _ when name.Equals("P55 Deluxe", StringComparison.OrdinalIgnoreCase):
                return Model.P55_Deluxe;
            case var _ when name.Equals("Crosshair III Formula", StringComparison.OrdinalIgnoreCase):
                return Model.CROSSHAIR_III_FORMULA;
            case var _ when name.Equals("ROG CROSSHAIR VIII HERO", StringComparison.OrdinalIgnoreCase):
                return Model.ROG_CROSSHAIR_VIII_HERO;
            case var _ when name.Equals("ROG CROSSHAIR VIII HERO (WI-FI)", StringComparison.OrdinalIgnoreCase):
                return Model.ROG_CROSSHAIR_VIII_HERO_WIFI;
            case var _ when name.Equals("ROG CROSSHAIR VIII DARK HERO", StringComparison.OrdinalIgnoreCase):
                return Model.ROG_CROSSHAIR_VIII_DARK_HERO;
            case var _ when name.Equals("ROG CROSSHAIR VIII FORMULA", StringComparison.OrdinalIgnoreCase):
                return Model.ROG_CROSSHAIR_VIII_FORMULA;
            case var _ when name.Equals("ROG CROSSHAIR VIII IMPACT", StringComparison.OrdinalIgnoreCase):
                return Model.ROG_CROSSHAIR_VIII_IMPACT;
            case var _ when name.Equals("ROG CROSSHAIR X670E EXTREME", StringComparison.OrdinalIgnoreCase):
                return Model.ROG_CROSSHAIR_X670E_EXTREME;
            case var _ when name.Equals("ROG CROSSHAIR X670E HERO", StringComparison.OrdinalIgnoreCase):
                return Model.ROG_CROSSHAIR_X670E_HERO;
            case var _ when name.Equals("ROG CROSSHAIR X670E GENE", StringComparison.OrdinalIgnoreCase):
                return Model.ROG_CROSSHAIR_X670E_GENE;
            case var _ when name.Equals("M2N-SLI DELUXE", StringComparison.OrdinalIgnoreCase):
                return Model.M2N_SLI_Deluxe;
            case var _ when name.Equals("M4A79XTD EVO", StringComparison.OrdinalIgnoreCase):
                return Model.M4A79XTD_EVO;
            case var _ when name.Equals("P5W DH Deluxe", StringComparison.OrdinalIgnoreCase):
                return Model.P5W_DH_Deluxe;
            case var _ when name.Equals("P6T", StringComparison.OrdinalIgnoreCase):
                return Model.P6T;
            case var _ when name.Equals("P6X58D-E", StringComparison.OrdinalIgnoreCase):
                return Model.P6X58D_E;
            case var _ when name.Equals("P8P67", StringComparison.OrdinalIgnoreCase):
            case var _ when name.Equals("P8P67 REV 3.1", StringComparison.OrdinalIgnoreCase):
                return Model.P8P67;
            case var _ when name.Equals("P8P67 EVO", StringComparison.OrdinalIgnoreCase):
                return Model.P8P67_EVO;
            case var _ when name.Equals("P8P67 PRO", StringComparison.OrdinalIgnoreCase):
                return Model.P8P67_PRO;
            case var _ when name.Equals("P8P67-M PRO", StringComparison.OrdinalIgnoreCase):
                return Model.P8P67_M_PRO;
            case var _ when name.Equals("P8Z77-V", StringComparison.OrdinalIgnoreCase):
                return Model.P8Z77_V;
            case var _ when name.Equals("P9X79", StringComparison.OrdinalIgnoreCase):
                return Model.P9X79;
            case var _ when name.Equals("Rampage Extreme", StringComparison.OrdinalIgnoreCase):
                return Model.RAMPAGE_EXTREME;
            case var _ when name.Equals("Rampage II GENE", StringComparison.OrdinalIgnoreCase):
                return Model.RAMPAGE_II_GENE;
            case var _ when name.Equals("LP BI P45-T2RS Elite", StringComparison.OrdinalIgnoreCase):
                return Model.LP_BI_P45_T2RS_Elite;
            case var _ when name.Equals("ROG STRIX B550-F GAMING (WI-FI)", StringComparison.OrdinalIgnoreCase):
                return Model.ROG_STRIX_B550_F_GAMING_WIFI;
            case var _ when name.Equals("ROG STRIX X470-I GAMING", StringComparison.OrdinalIgnoreCase):
                return Model.ROG_STRIX_X470_I;
            case var _ when name.Equals("ROG STRIX B550-E GAMING", StringComparison.OrdinalIgnoreCase):
                return Model.ROG_STRIX_B550_E_GAMING;
            case var _ when name.Equals("ROG STRIX B550-I GAMING", StringComparison.OrdinalIgnoreCase):
                return Model.ROG_STRIX_B550_I_GAMING;
            case var _ when name.Equals("ROG STRIX X570-E GAMING", StringComparison.OrdinalIgnoreCase):
                return Model.ROG_STRIX_X570_E_GAMING;
            case var _ when name.Equals("ROG STRIX X570-I GAMING", StringComparison.OrdinalIgnoreCase):
                return Model.ROG_STRIX_X570_I_GAMING;
            case var _ when name.Equals("ROG STRIX X570-F GAMING", StringComparison.OrdinalIgnoreCase):
                return Model.ROG_STRIX_X570_F_GAMING;
            case var _ when name.Equals("LP DK P55-T3eH9", StringComparison.OrdinalIgnoreCase):
                return Model.LP_DK_P55_T3EH9;
            case var _ when name.Equals("A890GXM-A", StringComparison.OrdinalIgnoreCase):
                return Model.A890GXM_A;
            case var _ when name.Equals("X58 SLI Classified", StringComparison.OrdinalIgnoreCase):
                return Model.X58_SLI_Classified;
            case var _ when name.Equals("132-BL-E758", StringComparison.OrdinalIgnoreCase):
                return Model.X58_3X_SLI;
            case var _ when name.Equals("965P-S3", StringComparison.OrdinalIgnoreCase):
                return Model._965P_S3;
            case var _ when name.Equals("EP45-DS3R", StringComparison.OrdinalIgnoreCase):
                return Model.EP45_DS3R;
            case var _ when name.Equals("EP45-UD3R", StringComparison.OrdinalIgnoreCase):
                return Model.EP45_UD3R;
            case var _ when name.Equals("EX58-EXTREME", StringComparison.OrdinalIgnoreCase):
                return Model.EX58_EXTREME;
            case var _ when name.Equals("EX58-UD3R", StringComparison.OrdinalIgnoreCase):
                return Model.EX58_UD3R;
            case var _ when name.Equals("G41M-Combo", StringComparison.OrdinalIgnoreCase):
                return Model.G41M_COMBO;
            case var _ when name.Equals("G41MT-S2", StringComparison.OrdinalIgnoreCase):
                return Model.G41MT_S2;
            case var _ when name.Equals("G41MT-S2P", StringComparison.OrdinalIgnoreCase):
                return Model.G41MT_S2P;
            case var _ when name.Equals("GA-970A-UD3", StringComparison.OrdinalIgnoreCase):
                return Model._970A_UD3;
            case var _ when name.Equals("GA-MA770T-UD3", StringComparison.OrdinalIgnoreCase):
                return Model.MA770T_UD3;
            case var _ when name.Equals("GA-MA770T-UD3P", StringComparison.OrdinalIgnoreCase):
                return Model.MA770T_UD3P;
            case var _ when name.Equals("GA-MA785GM-US2H", StringComparison.OrdinalIgnoreCase):
                return Model.MA785GM_US2H;
            case var _ when name.Equals("GA-MA785GMT-UD2H", StringComparison.OrdinalIgnoreCase):
                return Model.MA785GMT_UD2H;
            case var _ when name.Equals("GA-MA78LM-S2H", StringComparison.OrdinalIgnoreCase):
                return Model.MA78LM_S2H;
            case var _ when name.Equals("GA-MA790X-UD3P", StringComparison.OrdinalIgnoreCase):
                return Model.MA790X_UD3P;
            case var _ when name.Equals("H55-USB3", StringComparison.OrdinalIgnoreCase):
                return Model.H55_USB3;
            case var _ when name.Equals("H55N-USB3", StringComparison.OrdinalIgnoreCase):
                return Model.H55N_USB3;
            case var _ when name.Equals("H61M-DS2 REV 1.2", StringComparison.OrdinalIgnoreCase):
                return Model.H61M_DS2_REV_1_2;
            case var _ when name.Equals("H61M-USB3-B3 REV 2.0", StringComparison.OrdinalIgnoreCase):
                return Model.H61M_USB3_B3_REV_2_0;
            case var _ when name.Equals("H67A-UD3H-B3", StringComparison.OrdinalIgnoreCase):
                return Model.H67A_UD3H_B3;
            case var _ when name.Equals("H67A-USB3-B3", StringComparison.OrdinalIgnoreCase):
                return Model.H67A_USB3_B3;
            case var _ when name.Equals("H81M-HD3", StringComparison.OrdinalIgnoreCase):
                return Model.H81M_HD3;
            case var _ when name.Equals("B75M-D3H", StringComparison.OrdinalIgnoreCase):
                return Model.B75M_D3H;
            case var _ when name.Equals("P35-DS3", StringComparison.OrdinalIgnoreCase):
                return Model.P35_DS3;
            case var _ when name.Equals("P35-DS3L", StringComparison.OrdinalIgnoreCase):
                return Model.P35_DS3L;
            case var _ when name.Equals("P55-UD4", StringComparison.OrdinalIgnoreCase):
                return Model.P55_UD4;
            case var _ when name.Equals("P55A-UD3", StringComparison.OrdinalIgnoreCase):
                return Model.P55A_UD3;
            case var _ when name.Equals("P55M-UD4", StringComparison.OrdinalIgnoreCase):
                return Model.P55M_UD4;
            case var _ when name.Equals("P67A-UD3-B3", StringComparison.OrdinalIgnoreCase):
                return Model.P67A_UD3_B3;
            case var _ when name.Equals("P67A-UD3R-B3", StringComparison.OrdinalIgnoreCase):
                return Model.P67A_UD3R_B3;
            case var _ when name.Equals("P67A-UD4-B3", StringComparison.OrdinalIgnoreCase):
                return Model.P67A_UD4_B3;
            case var _ when name.Equals("P8Z68-V PRO", StringComparison.OrdinalIgnoreCase):
                return Model.P8Z68_V_PRO;
            case var _ when name.Equals("X38-DS5", StringComparison.OrdinalIgnoreCase):
                return Model.X38_DS5;
            case var _ when name.Equals("X58A-UD3R", StringComparison.OrdinalIgnoreCase):
                return Model.X58A_UD3R;
            case var _ when name.Equals("Z270 PC MATE", StringComparison.OrdinalIgnoreCase):
            case var _ when name.Equals("Z270 PC MATE (MS-7A72)", StringComparison.OrdinalIgnoreCase):
                return Model.Z270_PC_MATE;
            case var _ when name.Equals("Z77 MPower", StringComparison.OrdinalIgnoreCase):       // MS-7751 Rev 4.x
            case var _ when name.Equals("Z77 MPower (MS-7751)", StringComparison.OrdinalIgnoreCase):
            case var _ when name.Equals("Z77A-GD65", StringComparison.OrdinalIgnoreCase):        // MS-7751 Rev >1.x
            case var _ when name.Equals("Z77A-GD65 (MS-7751)", StringComparison.OrdinalIgnoreCase):
            case var _ when name.Equals("Z77A-GD65 GAMING", StringComparison.OrdinalIgnoreCase): // MS-7751 Rev 2.x
            case var _ when name.Equals("Z77A-GD65 GAMING (MS-7751)", StringComparison.OrdinalIgnoreCase):
            case var _ when name.Equals("Z77A-GD55", StringComparison.OrdinalIgnoreCase):        // MS-7751 Rev 1.x
            case var _ when name.Equals("Z77A-GD55 (MS-7751)", StringComparison.OrdinalIgnoreCase):
            case var _ when name.Equals("Z77A-GD80", StringComparison.OrdinalIgnoreCase):
            case var _ when name.Equals("Z77A-GD80 (MS-7757)", StringComparison.OrdinalIgnoreCase):
                return Model.Z77_MS7751;
            case var _ when name.Equals("Z68A-GD80", StringComparison.OrdinalIgnoreCase):
            case var _ when name.Equals("Z68A-GD80 (MS-7672)", StringComparison.OrdinalIgnoreCase):
            case var _ when name.Equals("P67A-GD80", StringComparison.OrdinalIgnoreCase):
            case var _ when name.Equals("P67A-GD80 (MS-7672)", StringComparison.OrdinalIgnoreCase):
                return Model.Z68_MS7672;
<<<<<<< HEAD
            case var _ when name.Equals("Big Bang-XPower II", StringComparison.OrdinalIgnoreCase):
            case var _ when name.Equals("Big Bang-XPower II (MS-7737)", StringComparison.OrdinalIgnoreCase):
            case var _ when name.Equals("X79A-GD65 (8D)", StringComparison.OrdinalIgnoreCase):
            case var _ when name.Equals("X79A-GD65 (8D) (MS-7760)", StringComparison.OrdinalIgnoreCase):
            case var _ when name.Equals("X79A-GD45 (8D)", StringComparison.OrdinalIgnoreCase):
            case var _ when name.Equals("X79A-GD45 (8D) (MS-7735)", StringComparison.OrdinalIgnoreCase):
                return Model.X79_MS7737;
=======
>>>>>>> 67ff1135
            case var _ when name.Equals("X79-UD3", StringComparison.OrdinalIgnoreCase):
                return Model.X79_UD3;
            case var _ when name.Equals("Z68A-D3H-B3", StringComparison.OrdinalIgnoreCase):
                return Model.Z68A_D3H_B3;
            case var _ when name.Equals("Z68AP-D3", StringComparison.OrdinalIgnoreCase):
                return Model.Z68AP_D3;
            case var _ when name.Equals("Z68X-UD3H-B3", StringComparison.OrdinalIgnoreCase):
                return Model.Z68X_UD3H_B3;
            case var _ when name.Equals("Z68X-UD7-B3", StringComparison.OrdinalIgnoreCase):
                return Model.Z68X_UD7_B3;
            case var _ when name.Equals("Z68XP-UD3R", StringComparison.OrdinalIgnoreCase):
                return Model.Z68XP_UD3R;
            case var _ when name.Equals("Z170N-WIFI-CF", StringComparison.OrdinalIgnoreCase):
                return Model.Z170N_WIFI;
            case var _ when name.Equals("Z390 M GAMING-CF", StringComparison.OrdinalIgnoreCase):
                return Model.Z390_M_GAMING;
            case var _ when name.Equals("Z390 AORUS ULTRA", StringComparison.OrdinalIgnoreCase):
                return Model.Z390_AORUS_ULTRA;
            case var _ when name.Equals("Z390 AORUS PRO-CF", StringComparison.OrdinalIgnoreCase):
                return Model.Z390_AORUS_PRO;
            case var _ when name.Equals("Z390 UD", StringComparison.OrdinalIgnoreCase):
                return Model.Z390_UD;
            case var _ when name.Equals("Z690 AORUS PRO", StringComparison.OrdinalIgnoreCase):
                return Model.Z690_AORUS_PRO;
            case var _ when name.Equals("Z690 AORUS ULTRA", StringComparison.OrdinalIgnoreCase):
                return Model.Z690_AORUS_ULTRA;
            case var _ when name.Equals("Z690 GAMING X DDR4", StringComparison.OrdinalIgnoreCase):
                return Model.Z690_GAMING_X_DDR4;
            case var _ when name.Equals("FH67", StringComparison.OrdinalIgnoreCase):
                return Model.FH67;
            case var _ when name.Equals("AX370-Gaming K7", StringComparison.OrdinalIgnoreCase):
                return Model.AX370_Gaming_K7;
            case var _ when name.Equals("PRIME X370-PRO", StringComparison.OrdinalIgnoreCase):
                return Model.PRIME_X370_PRO;
            case var _ when name.Equals("PRIME X470-PRO", StringComparison.OrdinalIgnoreCase):
                return Model.PRIME_X470_PRO;
            case var _ when name.Equals("PRIME X570-PRO", StringComparison.OrdinalIgnoreCase):
                return Model.PRIME_X570_PRO;
            case var _ when name.Equals("ProArt X570-CREATOR WIFI", StringComparison.OrdinalIgnoreCase):
                return Model.PROART_X570_CREATOR_WIFI;
            case var _ when name.Equals("Pro WS X570-ACE", StringComparison.OrdinalIgnoreCase):
                return Model.PRO_WS_X570_ACE;
            case var _ when name.Equals("ROG MAXIMUS X APEX", StringComparison.OrdinalIgnoreCase):
                return Model.ROG_MAXIMUS_X_APEX;
            case var _ when name.Equals("AB350-Gaming 3-CF", StringComparison.OrdinalIgnoreCase):
                return Model.AB350_Gaming_3;
            case var _ when name.Equals("X399 AORUS Gaming 7", StringComparison.OrdinalIgnoreCase):
                return Model.X399_AORUS_Gaming_7;
            case var _ when name.Equals("ROG ZENITH EXTREME", StringComparison.OrdinalIgnoreCase):
                return Model.ROG_ZENITH_EXTREME;
            case var _ when name.Equals("ROG ZENITH II EXTREME", StringComparison.OrdinalIgnoreCase):
                return Model.ROG_ZENITH_II_EXTREME;
            case var _ when name.Equals("Z170-A", StringComparison.OrdinalIgnoreCase):
                return Model.Z170_A;
            case var _ when name.Equals("Z77 Pro4-M", StringComparison.OrdinalIgnoreCase):
                return Model.Z77Pro4M;
            case var _ when name.Equals("X570 Pro4", StringComparison.OrdinalIgnoreCase):
                return Model.X570_Pro4;
            case var _ when name.Equals("X570 Taichi", StringComparison.OrdinalIgnoreCase):
                return Model.X570_Taichi;
            case var _ when name.Equals("X570 Phantom Gaming-ITX/TB3", StringComparison.OrdinalIgnoreCase):
                return Model.X570_Phantom_Gaming_ITX;
            case var _ when name.Equals("AX370-Gaming 5", StringComparison.OrdinalIgnoreCase):
                return Model.AX370_Gaming_5;
            case var _ when name.Equals("TUF X470-PLUS GAMING", StringComparison.OrdinalIgnoreCase):
                return Model.TUF_X470_PLUS_GAMING;
            case var _ when name.Equals("B360M PRO-VDH (MS-7B24)", StringComparison.OrdinalIgnoreCase):
                return Model.B360M_PRO_VDH;
            case var _ when name.Equals("B450-A PRO (MS-7B86)", StringComparison.OrdinalIgnoreCase):
                return Model.B450A_PRO;
            case var _ when name.Equals("B350 GAMING PLUS (MS-7A34)", StringComparison.OrdinalIgnoreCase):
                return Model.B350_Gaming_Plus;
            case var _ when name.Equals("X470 AORUS GAMING 7 WIFI-CF", StringComparison.OrdinalIgnoreCase):
                return Model.X470_AORUS_GAMING_7_WIFI;
            case var _ when name.Equals("X570 AORUS MASTER", StringComparison.OrdinalIgnoreCase):
                return Model.X570_AORUS_MASTER;
            case var _ when name.Equals("X570 AORUS ULTRA", StringComparison.OrdinalIgnoreCase):
                return Model.X570_AORUS_ULTRA;
            case var _ when name.Equals("X570 GAMING X", StringComparison.OrdinalIgnoreCase):
                return Model.X570_GAMING_X;
            case var _ when name.Equals("TUF GAMING B550M-PLUS (WI-FI)", StringComparison.OrdinalIgnoreCase):
                return Model.TUF_GAMING_B550M_PLUS_WIFI;
            case var _ when name.Equals("B360 AORUS GAMING 3 WIFI-CF", StringComparison.OrdinalIgnoreCase):
                return Model.B360_AORUS_GAMING_3_WIFI_CF;
            case var _ when name.Equals("B550 AORUS PRO", StringComparison.OrdinalIgnoreCase):
                return Model.B550_AORUS_PRO;
            case var _ when name.Equals("B560M AORUS ELITE", StringComparison.OrdinalIgnoreCase):
                return Model.B560M_AORUS_ELITE;
            case var _ when name.Equals("B560M AORUS PRO", StringComparison.OrdinalIgnoreCase):
                return Model.B560M_AORUS_PRO;
            case var _ when name.Equals("B560M AORUS PRO AX", StringComparison.OrdinalIgnoreCase):
                return Model.B560M_AORUS_PRO_AX;
            case var _ when name.Equals("ROG STRIX Z390-E GAMING", StringComparison.OrdinalIgnoreCase):
                return Model.ROG_STRIX_Z390_E_GAMING;
            case var _ when name.Equals("ROG STRIX Z390-F GAMING", StringComparison.OrdinalIgnoreCase):
                return Model.ROG_STRIX_Z390_F_GAMING;
            case var _ when name.Equals("ROG STRIX Z390-I GAMING", StringComparison.OrdinalIgnoreCase):
                return Model.ROG_STRIX_Z390_I_GAMING;
            case var _ when name.Equals("ROG STRIX Z690-A GAMING WIFI D4", StringComparison.OrdinalIgnoreCase):
                return Model.ROG_STRIX_Z690_A_GAMING_WIFI_D4;
            case var _ when name.Equals("ROG MAXIMUS XI FORMULA", StringComparison.OrdinalIgnoreCase):
                return Model.ROG_MAXIMUS_XI_FORMULA;
            case var _ when name.Equals("ROG MAXIMUS X HERO (WI-FI AC)", StringComparison.OrdinalIgnoreCase):
                return Model.ROG_MAXIMUS_X_HERO_WIFI_AC;
            case var _ when name.Equals("ROG MAXIMUS Z690 FORMULA", StringComparison.OrdinalIgnoreCase):
                return Model.ROG_MAXIMUS_Z690_FORMULA;
            case var _ when name.Equals("ROG MAXIMUS Z690 HERO", StringComparison.OrdinalIgnoreCase):
                return Model.ROG_MAXIMUS_Z690_HERO;
            case var _ when name.Equals("ROG MAXIMUS Z690 EXTREME GLACIAL", StringComparison.OrdinalIgnoreCase):
                return Model.ROG_MAXIMUS_Z690_EXTREME_GLACIAL;
            case var _ when name.Equals("ROG STRIX X670E-F GAMING WIFI", StringComparison.OrdinalIgnoreCase):
                return Model.ROG_STRIX_X670E_F_GAMING_WIFI;
            case var _ when name.Equals("B660GTN", StringComparison.OrdinalIgnoreCase):
                return Model.B660GTN;
            case var _ when name.Equals("X670E VALKYRIE", StringComparison.OrdinalIgnoreCase):
                return Model.X670E_Valkyrie;
            case var _ when name.Equals("ROG MAXIMUS Z790 HERO", StringComparison.OrdinalIgnoreCase):
                return Model.ROG_MAXIMUS_Z790_HERO;
            case var _ when name.Equals("PRIME Z690-A", StringComparison.OrdinalIgnoreCase):
                return Model.PRIME_Z690_A;
            case var _ when name.Equals("Z790 Taichi", StringComparison.OrdinalIgnoreCase):
            case var _ when name.Equals("Z790 Taichi Carrara", StringComparison.OrdinalIgnoreCase):
                return Model.Z790_Taichi;
            case var _ when name.Equals("B660M DS3H AX DDR4",StringComparison.OrdinalIgnoreCase):
                return Model.B660M_DS3H_AX_DDR4;
            case var _ when name.Equals("ROG STRIX Z790-I GAMING WIFI", StringComparison.OrdinalIgnoreCase):
                return Model.ROG_STRIX_Z790_I_GAMING_WIFI;
            case var _ when name.Equals("MPG X570 GAMING PLUS (MS-7C37)",StringComparison.OrdinalIgnoreCase):
                return Model.X570_Gaming_Plus;
            case var _ when name.Equals("Base Board Product Name", StringComparison.OrdinalIgnoreCase):
            case var _ when name.Equals("To be filled by O.E.M.", StringComparison.OrdinalIgnoreCase):
                return Model.Unknown;
            default:
                return Model.Unknown;
        }
    }
}<|MERGE_RESOLUTION|>--- conflicted
+++ resolved
@@ -295,7 +295,6 @@
             case var _ when name.Equals("P67A-GD80", StringComparison.OrdinalIgnoreCase):
             case var _ when name.Equals("P67A-GD80 (MS-7672)", StringComparison.OrdinalIgnoreCase):
                 return Model.Z68_MS7672;
-<<<<<<< HEAD
             case var _ when name.Equals("Big Bang-XPower II", StringComparison.OrdinalIgnoreCase):
             case var _ when name.Equals("Big Bang-XPower II (MS-7737)", StringComparison.OrdinalIgnoreCase):
             case var _ when name.Equals("X79A-GD65 (8D)", StringComparison.OrdinalIgnoreCase):
@@ -303,8 +302,6 @@
             case var _ when name.Equals("X79A-GD45 (8D)", StringComparison.OrdinalIgnoreCase):
             case var _ when name.Equals("X79A-GD45 (8D) (MS-7735)", StringComparison.OrdinalIgnoreCase):
                 return Model.X79_MS7737;
-=======
->>>>>>> 67ff1135
             case var _ when name.Equals("X79-UD3", StringComparison.OrdinalIgnoreCase):
                 return Model.X79_UD3;
             case var _ when name.Equals("Z68A-D3H-B3", StringComparison.OrdinalIgnoreCase):
