--- conflicted
+++ resolved
@@ -103,12 +103,8 @@
     B360M_PRO_VDH,
     B450A_PRO,
     Z270_PC_MATE,
-<<<<<<< HEAD
     Z77_MPower,
     X79_XPower_II,
-=======
-    Z77_MS7751,
->>>>>>> c0f2740e
 
     // EVGA
     X58_SLI_Classified,
