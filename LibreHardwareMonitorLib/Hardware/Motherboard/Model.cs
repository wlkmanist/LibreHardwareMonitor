--- conflicted
+++ resolved
@@ -109,11 +109,8 @@
     Z270_PC_MATE,
     Z77_MS7751,
     Z68_MS7672,
-<<<<<<< HEAD
     X79_MS7737,
-=======
     X570_Gaming_Plus,
->>>>>>> 67ff1135
 
     // EVGA
     X58_SLI_Classified,
