--- conflicted
+++ resolved
@@ -18,12 +18,6 @@
 {
     private static KernelDriver _driver;
     private static string _filePath;
-<<<<<<< HEAD
-    private static Mutex _isaBusMutex;
-    private static Mutex _smBusMutex;
-    private static Mutex _pciBusMutex;
-=======
->>>>>>> c0f2740e
 
     private static readonly StringBuilder _report = new();
 
@@ -94,33 +88,6 @@
 
         if (!_driver.IsOpen)
             _driver = null;
-<<<<<<< HEAD
-
-        const string isaMutexName = "Global\\Access_ISABUS.HTP.Method";
-        if (!TryCreateOrOpenExistingMutex(isaMutexName, out _isaBusMutex))
-        {
-            // Mutex could not be created or opened.
-        }
-
-        const string smbusMutexName = "Global\\Access_SMBUS.HTP.Method";
-        if (!TryCreateOrOpenExistingMutex(smbusMutexName, out _smBusMutex))
-        {
-            // Mutex could not be created or opened.
-        }
-
-        const string pciMutexName = "Global\\Access_PCI";
-        if (!TryCreateOrOpenExistingMutex(pciMutexName, out _pciBusMutex))
-        {
-            // Mutex could not be created or opened.
-        }
-
-        const string ecMutexName = "Global\\Access_EC";
-        if (!TryCreateOrOpenExistingMutex(ecMutexName, out _ecMutex))
-        {
-            // Mutex could not be created or opened.
-        }
-=======
->>>>>>> c0f2740e
     }
 
     private static bool Extract(string filePath)
@@ -326,33 +293,6 @@
             _driver = null;
         }
 
-<<<<<<< HEAD
-        if (_isaBusMutex != null)
-        {
-            _isaBusMutex.Close();
-            _isaBusMutex = null;
-        }
-
-        if (_smBusMutex != null)
-        {
-            _smBusMutex.Close();
-            _smBusMutex = null;
-        }
-
-        if (_pciBusMutex != null)
-        {
-            _pciBusMutex.Close();
-            _pciBusMutex = null;
-        }
-
-        if (_ecMutex != null)
-        {
-            _ecMutex.Close();
-            _ecMutex = null;
-        }
-
-=======
->>>>>>> c0f2740e
         // try to delete temporary driver file again if failed during open
         Delete();
     }
@@ -372,105 +312,6 @@
         return null;
     }
 
-<<<<<<< HEAD
-    public static bool WaitIsaBusMutex(int millisecondsTimeout)
-    {
-        if (_isaBusMutex == null)
-            return true;
-
-        try
-        {
-            return _isaBusMutex.WaitOne(millisecondsTimeout, false);
-        }
-        catch (AbandonedMutexException)
-        {
-            return true;
-        }
-        catch (InvalidOperationException)
-        {
-            return false;
-        }
-    }
-
-    public static void ReleaseIsaBusMutex()
-    {
-        _isaBusMutex?.ReleaseMutex();
-    }
-
-    public static bool WaitSmBusMutex(int millisecondsTimeout)
-    {
-        if (_smBusMutex == null)
-            return true;
-
-        try
-        {
-            return _smBusMutex.WaitOne(millisecondsTimeout, false);
-        }
-        catch (AbandonedMutexException)
-        {
-            return true;
-        }
-        catch (InvalidOperationException)
-        {
-            return false;
-        }
-    }
-
-    public static void ReleaseSmBusMutex()
-    {
-        _smBusMutex?.ReleaseMutex();
-    }
-
-    public static bool WaitPciBusMutex(int millisecondsTimeout)
-    {
-        if (_pciBusMutex == null)
-            return true;
-
-        try
-        {
-            return _pciBusMutex.WaitOne(millisecondsTimeout, false);
-        }
-        catch (AbandonedMutexException)
-        {
-            return true;
-        }
-        catch (InvalidOperationException)
-        {
-            return false;
-        }
-    }
-
-    public static void ReleasePciBusMutex()
-    {
-        _pciBusMutex?.ReleaseMutex();
-    }
-
-    public static bool WaitEcMutex(int millisecondsTimeout)
-    {
-        if (_ecMutex == null)
-            return true;
-
-        try
-        {
-            return _ecMutex.WaitOne(millisecondsTimeout, false);
-        }
-        catch (AbandonedMutexException)
-        {
-            return true;
-        }
-        catch (InvalidOperationException)
-        {
-            return false;
-        }
-    }
-
-    public static void ReleaseEcMutex()
-    {
-        _ecMutex?.ReleaseMutex();
-    }
-
-=======
->>>>>>> c0f2740e
     public static bool ReadMsr(uint index, out uint eax, out uint edx)
     {
         if (_driver == null)
@@ -523,25 +364,6 @@
         _driver.DeviceIOControl(Interop.Ring0.IOCTL_OLS_WRITE_IO_PORT_BYTE, input);
     }
 
-    public static byte ReadSmbus(ushort port)
-    {
-        if (_driver == null)
-            return 0;
-
-        uint value = 0;
-        _driver.DeviceIOControl(Interop.Ring0.IOCTL_OLS_READ_IO_PORT_BYTE, port, ref value);
-        return (byte)(value & 0xFF);
-    }
-
-    public static void WriteSmbus(ushort port, byte value)
-    {
-        if (_driver == null)
-            return;
-
-        WriteIoPortInput input = new() { PortNumber = port, Value = value };
-        _driver.DeviceIOControl(Interop.Ring0.IOCTL_OLS_WRITE_IO_PORT_BYTE, input);
-    }
-
     public static uint GetPciAddress(byte bus, byte device, byte function)
     {
         return (uint)(((bus & 0xFF) << 8) | ((device & 0x1F) << 3) | (function & 7));
